import Image from 'next/image'
import Link from 'next/link'
import { Partner } from '~/types/partners'

export default function TileGrid({
  partnersByCategory,
  hideCategories = false,
}: {
  partnersByCategory: { [category: string]: Partner[] }
  hideCategories: boolean
}) {
  return (
    <>
      {Object.keys(partnersByCategory).map((category) => (
        <div key={category} id={category.toLowerCase()} className="space-y-8">
          {!hideCategories && <h2 className="h2">{category}</h2>}
          <div className="grid max-w-lg gap-5 lg:grid-cols-1 xl:grid-cols-3 lg:max-w-none">
            {partnersByCategory[category].map((p) => (
              <Link key={p.slug} href={`/partners/${p.slug}`}>
                <a
                  className="
                "
                >
                  <div
                    className="transition-all

                bg-scale-100 dark:bg-scale-300
                hover:bg-scale-200 hover:dark:bg-scale-400
                group flex flex-col w-full h-full px-6 py-6 transition-all 
                border rounded 
                shadow 

               
                
                hover:shadow-lg"
                  >
                    <div className="flex w-full space-x-6">
                      <img
                        className="
                      transition-all scale-100 group-hover:scale-110
                      flex-shrink-0 w-12 h-12 bg-gray-300 rounded-full
                      "
                        src={p.logo}
                        alt={p.title}
                      />
                      <div>
                        {/* <span className="text-xs text-scale-900">{p.category}</span> */}
                        <h3 className="transition-colors text-xl text-scale-1100 group-hover:text-scale-1200 mb-2">
                          {p.title}
                        </h3>
                        <p className="text-sm text-scale-900">{p.description}</p>
                      </div>
                    </div>
<<<<<<< HEAD
=======
                    <Image
                      layout="fixed"
                      width={40}
                      height={40}
                      className="flex-shrink-0 w-10 h-10 bg-gray-300 rounded-full"
                      src={p.logo}
                      alt={p.title}
                    />
>>>>>>> 4f8594f9
                  </div>
                </a>
              </Link>
            ))}
          </div>
        </div>
      ))}
    </>
  )
}<|MERGE_RESOLUTION|>--- conflicted
+++ resolved
@@ -35,33 +35,23 @@
                 hover:shadow-lg"
                   >
                     <div className="flex w-full space-x-6">
-                      <img
-                        className="
-                      transition-all scale-100 group-hover:scale-110
-                      flex-shrink-0 w-12 h-12 bg-gray-300 rounded-full
-                      "
-                        src={p.logo}
-                        alt={p.title}
-                      />
+                      <div className="w-10 h-10 transition-all scale-100 group-hover:scale-110">
+                        <Image
+                          layout="fixed"
+                          width={40}
+                          height={40}
+                          className="w-10 h-10 bg-gray-300 rounded-full"
+                          src={p.logo}
+                          alt={p.title}
+                        />
+                      </div>
                       <div>
-                        {/* <span className="text-xs text-scale-900">{p.category}</span> */}
                         <h3 className="transition-colors text-xl text-scale-1100 group-hover:text-scale-1200 mb-2">
                           {p.title}
                         </h3>
                         <p className="text-sm text-scale-900">{p.description}</p>
                       </div>
                     </div>
-<<<<<<< HEAD
-=======
-                    <Image
-                      layout="fixed"
-                      width={40}
-                      height={40}
-                      className="flex-shrink-0 w-10 h-10 bg-gray-300 rounded-full"
-                      src={p.logo}
-                      alt={p.title}
-                    />
->>>>>>> 4f8594f9
                   </div>
                 </a>
               </Link>
