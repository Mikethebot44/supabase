
  <rss version="2.0" xmlns:atom="http://www.w3.org/2005/Atom">
    <channel>
      <title>Blog - Supabase</title>
      <link>https://supabase.io</link>
      <description>Latest news from Supabase</description>
      <language>en</language>
<<<<<<< HEAD
      <lastBuildDate>Tue, 03 Aug 2021 16:00:00 GMT</lastBuildDate>
      <atom:link href="https://supabase.io/blog/rss.xml" rel="self" type="application/rss+xml"/>
      
<item>
  <guid>https://supabase.io/blog/2021/08/04/supabase-beta-july-2021</guid>
  <title>Supabase Beta July 2021</title>
  <link>https://supabase.io/blog/2021/08/04/supabase-beta-july-2021</link>
  <description>Discord Logins, Vercel Integration, Full text search, and OAuth guides.</description>
  <pubDate>Tue, 03 Aug 2021 16:00:00 GMT</pubDate>
=======
      <lastBuildDate>Thu, 29 Jul 2021 16:00:00 GMT</lastBuildDate>
      <atom:link href="https://supabase.io/blog/rss.xml" rel="self" type="application/rss+xml"/>
      
<item>
  <guid>https://supabase.io/blog/2021/07/30/supabase-swag-store</guid>
  <title>Supabase Swag Store</title>
  <link>https://supabase.io/blog/2021/07/30/supabase-swag-store</link>
  <description>Today we are officially launching the Supabase Swag Store.</description>
  <pubDate>Thu, 29 Jul 2021 16:00:00 GMT</pubDate>
</item>

<item>
  <guid>https://supabase.io/blog/2021/07/30/supabase-functions-updates</guid>
  <title>Updates for Supabase Functions</title>
  <link>https://supabase.io/blog/2021/07/30/supabase-functions-updates</link>
  <description>The question on everyone's mind - are we launching Supabase Functions? Well, it's complicated.</description>
  <pubDate>Thu, 29 Jul 2021 16:00:00 GMT</pubDate>
</item>

<item>
  <guid>https://supabase.io/blog/2021/07/30/1-the-supabase-hackathon</guid>
  <title>The Supabase Hackathon</title>
  <link>https://supabase.io/blog/2021/07/30/1-the-supabase-hackathon</link>
  <description>A whole week of Hacking for Fun and Prizes.</description>
  <pubDate>Thu, 29 Jul 2021 16:00:00 GMT</pubDate>
>>>>>>> 730ad7bd
</item>

<item>
  <guid>https://supabase.io/blog/2021/07/29/supabase-reports-and-metrics</guid>
  <title>Supabase Reports and Metrics</title>
  <link>https://supabase.io/blog/2021/07/29/supabase-reports-and-metrics</link>
  <description>We're exposing a full set of metrics in your projects, so that you can build better (and faster) products for your users.</description>
  <pubDate>Wed, 28 Jul 2021 16:00:00 GMT</pubDate>
</item>

<item>
  <guid>https://supabase.io/blog/2021/07/28/supabase-auth-passwordless-sms-login</guid>
  <title>Supabase Auth v2: Phone Auth now available</title>
  <link>https://supabase.io/blog/2021/07/28/supabase-auth-passwordless-sms-login</link>
  <description>Phone Auth is available today on all new and existing Supabase projects.</description>
  <pubDate>Tue, 27 Jul 2021 16:00:00 GMT</pubDate>
</item>

<item>
  <guid>https://supabase.io/blog/2021/07/28/mobbin-supabase-200000-users</guid>
  <title>Mobbin uses Supabase to authenticate 200,000 users</title>
  <link>https://supabase.io/blog/2021/07/28/mobbin-supabase-200000-users</link>
  <description>Learn how Mobbin migrated 200,000 users from Firebase for a better authentication experience.</description>
  <pubDate>Tue, 27 Jul 2021 16:00:00 GMT</pubDate>
</item>

<item>
  <guid>https://supabase.io/blog/2021/07/27/storage-beta</guid>
  <title>Supabase Storage now in Beta</title>
  <link>https://supabase.io/blog/2021/07/27/storage-beta</link>
  <description>Supabase Storage moves into Beta.</description>
  <pubDate>Mon, 26 Jul 2021 16:00:00 GMT</pubDate>
</item>

<item>
  <guid>https://supabase.io/blog/2021/07/27/spot-flutter-with-postgres</guid>
  <title>Spot: a video sharing app built with Flutter</title>
  <link>https://supabase.io/blog/2021/07/27/spot-flutter-with-postgres</link>
  <description>Spot is a geolocation-based video-sharing app with some social networking features.</description>
  <pubDate>Mon, 26 Jul 2021 16:00:00 GMT</pubDate>
</item>

<item>
  <guid>https://supabase.io/blog/2021/07/26/supabase-postgres-13</guid>
  <title>Supabase is now on Postgres 13.3</title>
  <link>https://supabase.io/blog/2021/07/26/supabase-postgres-13</link>
  <description>From today, new Supabase projects will be on a version of Supabase Postgres that runs on Postgres 13.3.</description>
  <pubDate>Sun, 25 Jul 2021 16:00:00 GMT</pubDate>
</item>

<item>
  <guid>https://supabase.io/blog/2021/07/26/supabase-community-day</guid>
  <title>Supabase Community Day</title>
  <link>https://supabase.io/blog/2021/07/26/supabase-community-day</link>
  <description>Community Day</description>
  <pubDate>Sun, 25 Jul 2021 16:00:00 GMT</pubDate>
</item>

<item>
  <guid>https://supabase.io/blog/2021/07/26/epsilon3-self-hosting</guid>
  <title>Epsilon3 Self-Host Supabase To Revolutionize Space Operations </title>
  <link>https://supabase.io/blog/2021/07/26/epsilon3-self-hosting</link>
  <description>Learn how the team at Epsilon3 use Supabase to help teams execute secure and reliable operations in an industry that project spend runs into the billions.</description>
  <pubDate>Sun, 25 Jul 2021 16:00:00 GMT</pubDate>
</item>

<item>
  <guid>https://supabase.io/blog/2021/07/22/supabase-launch-week-sql</guid>
  <title>Supabase Launch Week II: The SQL</title>
  <link>https://supabase.io/blog/2021/07/22/supabase-launch-week-sql</link>
  <description>Five days of Supabase. Again.</description>
  <pubDate>Wed, 21 Jul 2021 16:00:00 GMT</pubDate>
</item>

<item>
  <guid>https://supabase.io/blog/2021/07/01/roles-postgres-hooks</guid>
  <title>Protecting reserved roles with PostgreSQL Hooks</title>
  <link>https://supabase.io/blog/2021/07/01/roles-postgres-hooks</link>
  <description>Using Postgres Hooks to protect functionality in your Postgres database.</description>
  <pubDate>Thu, 01 Jul 2021 16:00:00 GMT</pubDate>
</item>

<item>
  <guid>https://supabase.io/blog/2021/07/02/supabase-beta-june-2021</guid>
  <title>Supabase Beta June 2021</title>
  <link>https://supabase.io/blog/2021/07/02/supabase-beta-june-2021</link>
  <description>Discord Logins, Vercel Integration, Full text search, and OAuth guides.</description>
  <pubDate>Tue, 01 Jun 2021 16:00:00 GMT</pubDate>
</item>

<item>
  <guid>https://supabase.io/blog/2021/06/02/supabase-beta-may-2021</guid>
  <title>Supabase Beta May 2021</title>
  <link>https://supabase.io/blog/2021/06/02/supabase-beta-may-2021</link>
  <description>Apple & Twitter Logins, Supabase Grid, Go & Swift Libraries.</description>
  <pubDate>Tue, 01 Jun 2021 16:00:00 GMT</pubDate>
</item>

<item>
  <guid>https://supabase.io/blog/2021/05/03/supabase-beta-april-2021</guid>
  <title>Supabase Beta April 2021</title>
  <link>https://supabase.io/blog/2021/05/03/supabase-beta-april-2021</link>
  <description>Supabase "gardening" - stability, security, and community support.</description>
  <pubDate>Tue, 04 May 2021 16:00:00 GMT</pubDate>
</item>

<item>
  <guid>https://supabase.io/blog/2021/04/06/supabase-beta-march-2021</guid>
  <title>Supabase Beta March 2021</title>
  <link>https://supabase.io/blog/2021/04/06/supabase-beta-march-2021</link>
  <description>Launch week, Storage, Supabase CLI, Connection Pooling, Supabase UI, and Pricing.</description>
  <pubDate>Mon, 05 Apr 2021 16:00:00 GMT</pubDate>
</item>

<item>
  <guid>https://supabase.io/blog/2021/04/02/supabase-workflows</guid>
  <title>Workflows are coming to Supabase</title>
  <link>https://supabase.io/blog/2021/04/02/supabase-workflows</link>
  <description>Functions are great, but you know what's better?</description>
  <pubDate>Thu, 01 Apr 2021 16:00:00 GMT</pubDate>
</item>

<item>
  <guid>https://supabase.io/blog/2021/04/02/supabase-pgbouncer</guid>
  <title>PgBouncer is now available in Supabase</title>
  <link>https://supabase.io/blog/2021/04/02/supabase-pgbouncer</link>
  <description>Better support for Serverless and Postgres.</description>
  <pubDate>Thu, 01 Apr 2021 16:00:00 GMT</pubDate>
</item>

<item>
  <guid>https://supabase.io/blog/2021/04/02/supabase-dot-com</guid>
  <title>Supabase Dot Com</title>
  <link>https://supabase.io/blog/2021/04/02/supabase-dot-com</link>
  <description>The Supabase Domain name is changing.</description>
  <pubDate>Thu, 01 Apr 2021 16:00:00 GMT</pubDate>
</item>

<item>
  <guid>https://supabase.io/blog/2021/04/01/supabase-nft-marketplace</guid>
  <title>Supabase Launches NFT Marketplace</title>
  <link>https://supabase.io/blog/2021/04/01/supabase-nft-marketplace</link>
  <description>A fully encrypted NFT platform to protect and transact your digital assets</description>
  <pubDate>Wed, 31 Mar 2021 16:00:00 GMT</pubDate>
</item>

<item>
  <guid>https://supabase.io/blog/2021/03/31/supabase-cli</guid>
  <title>Supabase CLI</title>
  <link>https://supabase.io/blog/2021/03/31/supabase-cli</link>
  <description>Local development, database migrations, and self-hosting.</description>
  <pubDate>Tue, 30 Mar 2021 16:00:00 GMT</pubDate>
</item>

<item>
  <guid>https://supabase.io/blog/2021/03/30/supabase-storage</guid>
  <title>Storage is now available in Supabase</title>
  <link>https://supabase.io/blog/2021/03/30/supabase-storage</link>
  <description>Launching Supabase Storage and how you can use it in your apps</description>
  <pubDate>Mon, 29 Mar 2021 16:00:00 GMT</pubDate>
</item>

<item>
  <guid>https://supabase.io/blog/2021/03/29/pricing</guid>
  <title>Supabase Beta Pricing</title>
  <link>https://supabase.io/blog/2021/03/29/pricing</link>
  <description>Supabase launches Beta pricing structure</description>
  <pubDate>Sun, 28 Mar 2021 16:00:00 GMT</pubDate>
</item>

<item>
  <guid>https://supabase.io/blog/2021/03/25/launch-week</guid>
  <title>Launch week</title>
  <link>https://supabase.io/blog/2021/03/25/launch-week</link>
  <description>Five days of Supabase.</description>
  <pubDate>Wed, 24 Mar 2021 16:00:00 GMT</pubDate>
</item>

<item>
  <guid>https://supabase.io/blog/2021/03/25/angels-of-supabase</guid>
  <title>Angels of Supabase</title>
  <link>https://supabase.io/blog/2021/03/25/angels-of-supabase</link>
  <description>Meet the investors of Supabase.</description>
  <pubDate>Wed, 24 Mar 2021 16:00:00 GMT</pubDate>
</item>

<item>
  <guid>https://supabase.io/blog/2021/03/22/In-The-Loop</guid>
  <title>Developers stay up to date with intheloop.dev</title>
  <link>https://supabase.io/blog/2021/03/22/In-The-Loop</link>
  <description>Learn why Kevin is building intheloop.dev with Supabase</description>
  <pubDate>Sun, 21 Mar 2021 16:00:00 GMT</pubDate>
</item>

<item>
  <guid>https://supabase.io/blog/2021/03/11/using-supabase-replit</guid>
  <title>Using Supabase in Replit</title>
  <link>https://supabase.io/blog/2021/03/11/using-supabase-replit</link>
  <description>Free hosted relational database from within your node.js repl</description>
  <pubDate>Wed, 10 Mar 2021 16:00:00 GMT</pubDate>
</item>

<item>
  <guid>https://supabase.io/blog/2021/03/08/toad-a-link-shortener-with-simple-apis-for-low-coders</guid>
  <title>Toad, a link shortener with simple APIs for low-coders</title>
  <link>https://supabase.io/blog/2021/03/08/toad-a-link-shortener-with-simple-apis-for-low-coders</link>
  <description>An easy-to-use link shortening tool with simple APIs</description>
  <pubDate>Sun, 07 Mar 2021 16:00:00 GMT</pubDate>
</item>

<item>
  <guid>https://supabase.io/blog/2021/03/05/postgres-as-a-cron-server</guid>
  <title>Postgres as a CRON Server</title>
  <link>https://supabase.io/blog/2021/03/05/postgres-as-a-cron-server</link>
  <description>Running repetitive tasks with your Postgres database.</description>
  <pubDate>Thu, 04 Mar 2021 16:00:00 GMT</pubDate>
</item>

<item>
  <guid>https://supabase.io/blog/2021/03/02/supabase-beta-february-2021</guid>
  <title>Supabase Beta February 2021</title>
  <link>https://supabase.io/blog/2021/03/02/supabase-beta-february-2021</link>
  <description>One year of building.</description>
  <pubDate>Mon, 01 Mar 2021 16:00:00 GMT</pubDate>
</item>

<item>
  <guid>https://supabase.io/blog/2021/02/27/cracking-postgres-interview</guid>
  <title>Cracking PostgreSQL Interview Questions</title>
  <link>https://supabase.io/blog/2021/02/27/cracking-postgres-interview</link>
  <description>Understand the top PostgreSQL Interview Questions</description>
  <pubDate>Fri, 26 Feb 2021 16:00:00 GMT</pubDate>
</item>

<item>
  <guid>https://supabase.io/blog/2021/02/09/case-study-roboflow</guid>
  <title>Roboflow.com choose Supabase to power Paint.wtf leaderboard</title>
  <link>https://supabase.io/blog/2021/02/09/case-study-roboflow</link>
  <description>Learn how Roboflow.com used Supabase to build their Paint.wtf leaderboard</description>
  <pubDate>Mon, 08 Feb 2021 16:00:00 GMT</pubDate>
</item>

<item>
  <guid>https://supabase.io/blog/2021/02/02/supabase-beta-january-2021</guid>
  <title>Supabase Beta January 2021</title>
  <link>https://supabase.io/blog/2021/02/02/supabase-beta-january-2021</link>
  <description>Eleven months of building.</description>
  <pubDate>Mon, 01 Feb 2021 16:00:00 GMT</pubDate>
</item>

<item>
  <guid>https://supabase.io/blog/2021/01/02/supabase-beta-december-2020</guid>
  <title>Supabase Beta December 2020</title>
  <link>https://supabase.io/blog/2021/01/02/supabase-beta-december-2020</link>
  <description>Ten months of building.</description>
  <pubDate>Fri, 01 Jan 2021 16:00:00 GMT</pubDate>
</item>

<item>
  <guid>https://supabase.io/blog/2020/12/13/supabase-dashboard-performance</guid>
  <title>Making the Supabase Dashboard Supa-fast</title>
  <link>https://supabase.io/blog/2020/12/13/supabase-dashboard-performance</link>
  <description>Improving the performance of the Supabase dashboard</description>
  <pubDate>Sat, 12 Dec 2020 16:00:00 GMT</pubDate>
</item>

<item>
  <guid>https://supabase.io/blog/2020/12/02/supabase-striveschool</guid>
  <title>Supabase Partners With Strive School To Help Teach Open Source</title>
  <link>https://supabase.io/blog/2020/12/02/supabase-striveschool</link>
  <description>Supabase Partners With Strive School To Help Teach Open Source To The Next Generation Of Developers</description>
  <pubDate>Tue, 01 Dec 2020 16:00:00 GMT</pubDate>
</item>

<item>
  <guid>https://supabase.io/blog/2020/12/02/case-study-xendit</guid>
  <title>Xendit Built a Counter-Fraud Watchlist for the Fintech Industry</title>
  <link>https://supabase.io/blog/2020/12/02/case-study-xendit</link>
  <description>See how Xendit use Supabase to build a full-text search engine.</description>
  <pubDate>Tue, 01 Dec 2020 16:00:00 GMT</pubDate>
</item>

<item>
  <guid>https://supabase.io/blog/2020/12/02/case-study-tayfa</guid>
  <title>TAYFA Built a No-Code Website Builder in Seven Days</title>
  <link>https://supabase.io/blog/2020/12/02/case-study-tayfa</link>
  <description>See how Tayfa went from idea to paying customer in less than 30 days.</description>
  <pubDate>Tue, 01 Dec 2020 16:00:00 GMT</pubDate>
</item>

<item>
  <guid>https://supabase.io/blog/2020/12/02/case-study-monitoro</guid>
  <title>Monitoro Built a Web Crawler Handling Millions of API Requests</title>
  <link>https://supabase.io/blog/2020/12/02/case-study-monitoro</link>
  <description>See how Monitoro built an automated scraping platform using Supabase.</description>
  <pubDate>Tue, 01 Dec 2020 16:00:00 GMT</pubDate>
</item>

<item>
  <guid>https://supabase.io/blog/2020/12/01/supabase-alpha-november-2020</guid>
  <title>Supabase Alpha November 2020</title>
  <link>https://supabase.io/blog/2020/12/01/supabase-alpha-november-2020</link>
  <description>Nine months of building.</description>
  <pubDate>Mon, 30 Nov 2020 16:00:00 GMT</pubDate>
</item>

<item>
  <guid>https://supabase.io/blog/2020/11/18/postgresql-views</guid>
  <title>Postgres Views</title>
  <link>https://supabase.io/blog/2020/11/18/postgresql-views</link>
  <description>Creating and using a view in PostgreSQL.</description>
  <pubDate>Tue, 17 Nov 2020 16:00:00 GMT</pubDate>
</item>

<item>
  <guid>https://supabase.io/blog/2020/11/02/supabase-alpha-october-2020</guid>
  <title>Supabase Alpha October 2020</title>
  <link>https://supabase.io/blog/2020/11/02/supabase-alpha-october-2020</link>
  <description>Eight months of building.</description>
  <pubDate>Sun, 01 Nov 2020 16:00:00 GMT</pubDate>
</item>

<item>
  <guid>https://supabase.io/blog/2020/10/30/improved-dx</guid>
  <title>Supabase.js 1.0</title>
  <link>https://supabase.io/blog/2020/10/30/improved-dx</link>
  <description>We're releasing a new version of our Supabase client with some awesome new improvements.</description>
  <pubDate>Thu, 29 Oct 2020 16:00:00 GMT</pubDate>
</item>

<item>
  <guid>https://supabase.io/blog/2020/10/03/supabase-alpha-september-2020</guid>
  <title>Supabase Alpha September 2020</title>
  <link>https://supabase.io/blog/2020/10/03/supabase-alpha-september-2020</link>
  <description>Seven months of building.</description>
  <pubDate>Fri, 02 Oct 2020 16:00:00 GMT</pubDate>
</item>

<item>
  <guid>https://supabase.io/blog/2020/09/11/supabase-hacktoberfest-2020</guid>
  <title>Supabase Hacktoberfest 2020</title>
  <link>https://supabase.io/blog/2020/09/11/supabase-hacktoberfest-2020</link>
  <description>Join us for a celebration of open source software and learn how to contribute to Supabase.</description>
  <pubDate>Thu, 10 Sep 2020 16:00:00 GMT</pubDate>
</item>

<item>
  <guid>https://supabase.io/blog/2020/09/03/supabase-alpha-august-2020</guid>
  <title>Supabase Alpha August 2020</title>
  <link>https://supabase.io/blog/2020/09/03/supabase-alpha-august-2020</link>
  <description>Six months of building</description>
  <pubDate>Wed, 02 Sep 2020 16:00:00 GMT</pubDate>
</item>

<item>
  <guid>https://supabase.io/blog/2020/08/05/supabase-auth</guid>
  <title>Supabase Auth</title>
  <link>https://supabase.io/blog/2020/08/05/supabase-auth</link>
  <description>Authenticate and authorize your users with Supabase Auth</description>
  <pubDate>Tue, 04 Aug 2020 16:00:00 GMT</pubDate>
</item>

<item>
  <guid>https://supabase.io/blog/2020/08/02/supabase-alpha-july-2020</guid>
  <title>Supabase Alpha July 2020</title>
  <link>https://supabase.io/blog/2020/08/02/supabase-alpha-july-2020</link>
  <description>Five months of building</description>
  <pubDate>Sat, 01 Aug 2020 16:00:00 GMT</pubDate>
</item>

<item>
  <guid>https://supabase.io/blog/2020/08/02/continuous-postgresql-backup-walg</guid>
  <title>Continuous PostgreSQL Backups using WAL-G</title>
  <link>https://supabase.io/blog/2020/08/02/continuous-postgresql-backup-walg</link>
  <description>Have you ever wanted to restore your database's state to a particular moment in time? This post explains how, using WAL-G.</description>
  <pubDate>Sat, 01 Aug 2020 16:00:00 GMT</pubDate>
</item>

<item>
  <guid>https://supabase.io/blog/2020/07/10/alpha-launch-postmortem</guid>
  <title>Alpha Launch Postmortem</title>
  <link>https://supabase.io/blog/2020/07/10/alpha-launch-postmortem</link>
  <description>Everything that went wrong with Supabase's launch</description>
  <pubDate>Thu, 09 Jul 2020 16:00:00 GMT</pubDate>
</item>

<item>
  <guid>https://supabase.io/blog/2020/07/09/postgresql-templates</guid>
  <title>What are PostgreSQL Templates?</title>
  <link>https://supabase.io/blog/2020/07/09/postgresql-templates</link>
  <description>What are PostgreSQL templates and what are they used for?</description>
  <pubDate>Wed, 08 Jul 2020 16:00:00 GMT</pubDate>
</item>

<item>
  <guid>https://supabase.io/blog/2020/07/17/postgresql-physical-logical-backups</guid>
  <title>Physical vs Logical Backups in PostgreSQL</title>
  <link>https://supabase.io/blog/2020/07/17/postgresql-physical-logical-backups</link>
  <description>What are physical and logical backups in Postgres?</description>
  <pubDate>Mon, 06 Jul 2020 16:00:00 GMT</pubDate>
</item>

<item>
  <guid>https://supabase.io/blog/2020/07/01/supabase-alpha-june-2020</guid>
  <title>Supabase Alpha June 2020</title>
  <link>https://supabase.io/blog/2020/07/01/supabase-alpha-june-2020</link>
  <description>Four months of building</description>
  <pubDate>Tue, 30 Jun 2020 16:00:00 GMT</pubDate>
</item>

<item>
  <guid>https://supabase.io/blog/2020/06/15/supabase-steve-chavez</guid>
  <title>Steve Chavez has joined Supabase</title>
  <link>https://supabase.io/blog/2020/06/15/supabase-steve-chavez</link>
  <description>Steve joins Supabase to help build Auth.</description>
  <pubDate>Sun, 14 Jun 2020 16:00:00 GMT</pubDate>
</item>

<item>
  <guid>https://supabase.io/blog/2020/06/01/supabase-alpha-may-2020</guid>
  <title>Supabase Alpha May 2020</title>
  <link>https://supabase.io/blog/2020/06/01/supabase-alpha-may-2020</link>
  <description>Three months of building</description>
  <pubDate>Sun, 31 May 2020 16:00:00 GMT</pubDate>
</item>

<item>
  <guid>https://supabase.io/blog/2020/05/01/supabase-alpha-april-2020</guid>
  <title>Supabase Alpha April 2020</title>
  <link>https://supabase.io/blog/2020/05/01/supabase-alpha-april-2020</link>
  <description>Two months of building</description>
  <pubDate>Sun, 31 May 2020 16:00:00 GMT</pubDate>
</item>

    </channel>
  </rss><|MERGE_RESOLUTION|>--- conflicted
+++ resolved
@@ -5,17 +5,6 @@
       <link>https://supabase.io</link>
       <description>Latest news from Supabase</description>
       <language>en</language>
-<<<<<<< HEAD
-      <lastBuildDate>Tue, 03 Aug 2021 16:00:00 GMT</lastBuildDate>
-      <atom:link href="https://supabase.io/blog/rss.xml" rel="self" type="application/rss+xml"/>
-      
-<item>
-  <guid>https://supabase.io/blog/2021/08/04/supabase-beta-july-2021</guid>
-  <title>Supabase Beta July 2021</title>
-  <link>https://supabase.io/blog/2021/08/04/supabase-beta-july-2021</link>
-  <description>Discord Logins, Vercel Integration, Full text search, and OAuth guides.</description>
-  <pubDate>Tue, 03 Aug 2021 16:00:00 GMT</pubDate>
-=======
       <lastBuildDate>Thu, 29 Jul 2021 16:00:00 GMT</lastBuildDate>
       <atom:link href="https://supabase.io/blog/rss.xml" rel="self" type="application/rss+xml"/>
       
@@ -41,7 +30,6 @@
   <link>https://supabase.io/blog/2021/07/30/1-the-supabase-hackathon</link>
   <description>A whole week of Hacking for Fun and Prizes.</description>
   <pubDate>Thu, 29 Jul 2021 16:00:00 GMT</pubDate>
->>>>>>> 730ad7bd
 </item>
 
 <item>
