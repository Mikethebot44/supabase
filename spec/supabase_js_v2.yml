openref: 0.1

info:
  id: reference/supabase-js
  title: Supabase Client
  description: |

    Supabase JavaScript.

  definition: ../../spec/enrichments/tsdoc_v2/combined.json
  specUrl: https://github.com/supabase/supabase/edit/master/spec/supabase_js_v2.yml
  slugPrefix: '/'
  libraries:
    - id: 'JavaScript'
      version: '0.0.1'

functions:
  - id: initializing
    title: 'Initializing'
    $ref: '@supabase/supabase-js.index.SupabaseClient.constructor'
    description: |
      You can initialize a new Supabase client using the `createClient()` method.

      The Supabase client is your entrypoint to the rest of the Supabase functionality
      and is the easiest way to interact with everything we offer within the Supabase ecosystem.

    examples:
      - id: create-client
        name: createClient()
        code: |
          ```js
          import { createClient } from '@supabase/supabase-js'

          // Create a single supabase client for interacting with your database
          const supabase = createClient('https://xyzcompany.supabase.co', 'public-anon-key')
          ```
      - id: with-additional-parameters
        name: With additional parameters
        code: |
          ```js
          import { createClient } from '@supabase/supabase-js'

          const options = {
            db: {
              schema: 'public',
            },
            auth: {
              autoRefreshToken: true,
              persistSession: true,
              detectSessionInUrl: true
            },
            global: {
              headers: { 'x-my-custom-header': 'my-app-name' },
            },
          }
          const supabase = createClient("https://xyzcompany.supabase.co", "public-anon-key", options)
          ```
      - id: api-schemas
        name: API schemas
        code: |
          ```js
          import { createClient } from '@supabase/supabase-js'

          // Provide a custom schema. Defaults to "public".
          const supabase = createClient('https://xyzcompany.supabase.co', 'public-anon-key', {
            db: { schema: 'other_schema' }
          })
          ```

          By default the API server points to the `public` schema. You can enable other database schemas within the Dashboard.
          Go to `Settings > API > Schema` and add the schema which you want to expose to the API.

          Note: each client connection can only access a single schema, so the code above can access the `other_schema` schema but cannot access the `public` schema.
      - id: custom-fetch-implementation
        name: Custom `fetch` implementation
        code: |
          ```js
          import { createClient } from '@supabase/supabase-js'

          const supabase = createClient('https://xyzcompany.supabase.co', 'public-anon-key', {
            global: { fetch: fetch.bind(globalThis) }
          })
          ```

          `supabase-js` uses the [`cross-fetch`](https://www.npmjs.com/package/cross-fetch) library to make HTTP requests,
          but an alternative `fetch` implementation can be provided as an option.
          This is most useful in environments where `cross-fetch` is not compatible (for instance Cloudflare Workers).
      - id: react-native-options
        name: React Native options
        code: |
          ```js
          import { createClient } from '@supabase/supabase-js'
          import AsyncStorage from "@react-native-async-storage/async-storage";

          const supabase = createClient("https://xyzcompany.supabase.co", "public-anon-key", {
            auth: {
              storage: AsyncStorage,
              autoRefreshToken: true,
              persistSession: true,
              detectSessionInUrl: false,
            },
          });
          ```

          For React Native we recommend using `AsyncStorage` as the storage implementation for Supabase Auth.
  - id: auth-api
    title: 'Overview'
    notes: |
      - The auth methods can be accessed via the `supabase.auth` namespace.
    examples:
      - id: create-auth-client
        name: Create auth client
        isSpotlight: true
        code: |
          ```js
          import { createClient } from '@supabase/supabase-js'

          const supabase = createClient(supabase_url, anon_key)
          ```
      - id: create-auth-client-server-side
        name: Create auth client (server-side)
        isSpotlight: false
        code: |
          ```js
          import { createClient } from '@supabase/supabase-js'

          const supabase = createClient(supabase_url, anon_key, {
            auth: {
              autoRefreshToken: false,
              persistSession: false,
              detectSessionInUrl: false
            }
          })
          ```
  - id: sign-up
    title: 'signUp()'
    $ref: '@supabase/gotrue-js.GoTrueClient.signUp'
    notes: |
      - By default, the user needs to verify their email address before logging in. To turn this off, disable **Confirm email** in [your project](https://app.supabase.com/project/_/auth/providers).
      - **Confirm email** determines if users need to confirm their email address after signing up.
        - If **Confirm email** is enabled, a `user` is returned but `session` is null.
        - If **Confirm email** is disabled, both a `user` and a `session` are returned.
      - When the user confirms their email address, they are redirected to the [`SITE_URL`](https://supabase.com/docs/reference/auth/config#site_url) by default. You can modify your `SITE_URL` or add additional redirect URLs in [your project](https://app.supabase.com/project/_/auth/url-configuration).
      - If signUp() is called for an existing confirmed user:
          - If **Confirm email** is enabled in [your project](https://app.supabase.com/project/_/auth/providers), an obfuscated/fake user object is returned.
          - If **Confirm email** is disabled, the error message, `User already registered` is returned.
      - To fetch the currently logged-in user, refer to [`getUser()`](/docs/reference/javascript/auth-getuser).
    examples:
      - id: sign-up
        name: Sign up
        isSpotlight: true
        code: |
          ```js
          const { data, error } = await supabase.auth.signUp({
            email: 'example@email.com',
            password: 'example-password',
          })
          ```
      - id: sign-up-with-additional-user-metadata.
        name: Sign up with additional user metadata
        isSpotlight: false
        code: |
          ```js
          const { data, error } = await supabase.auth.signUp(
            {
              email: 'example@email.com',
              password: 'example-password',
              options: {
                data: {
                  first_name: 'John',
                  age: 27,
                }
              }
            }
          )
          ```
  - id: sign-in-with-password
    title: 'signInWithPassword()'
    $ref: '@supabase/gotrue-js.GoTrueClient.signInWithPassword'
    notes: |
      - Requires either an email and password or a phone number and password.
    examples:
      - id: sign-in-with-email-and-password
        name: Sign in with email and password
        isSpotlight: true
        code: |
          ```js
          const { data, error } = await supabase.auth.signInWithPassword({
            email: 'example@email.com',
            password: 'example-password',
          })
          ```
      - id: sign-in-with-phone-and-password
        name: Sign in with phone and password
        isSpotlight: false
        code: |
          ```js
          const { data, error } = await supabase.auth.signInWithPassword({
            phone: '+13334445555',
            password: 'some-password',
          })

          // After receiving a SMS with a OTP.
          const { data, error } = await supabase.auth.verifyOtp({
            phone: '+13334445555',
            token: '123456',
          })
          ```
  - id: sign-in-with-otp
    title: 'signInWithOtp()'
    $ref: '@supabase/gotrue-js.GoTrueClient.signInWithOtp'
    notes: |
      - Requires either an email or phone number.
      - This method is used for passwordless sign-ins where a OTP is sent to the user's email or phone number.
      - If the user doesn't exist, `signInWithOtp()` will signup the user instead. To restrict this behaviour, you can set `shouldCreateUser` in `SignInWithPasswordlessCredentials.options` to `false`.
      - If you're using an email, you can configure whether you want the user to receive a magiclink or a OTP.
      - If you're using phone, you can configure whether you want the user to receive a OTP.
      - The magic link's destination URL is determined by the [`SITE_URL`](/docs/reference/auth/config#site_url).
      - See [redirect URLs and wildcards](/docs/guides/auth/overview#redirect-urls-and-wildcards) to add additional redirect URLs to your project.
    examples:
      - id: sign-in-with-email
        name: Sign in with email
        isSpotlight: true
        description: The user will be sent an email which contains either a magiclink or a OTP or both. By default, a given user can only request a OTP once every 60 seconds.
        code: |
          ```js
          const { data, error } = await supabase.auth.signInWithOtp({
            email: 'example@email.com',
            options: {
              emailRedirectTo: 'https://example.com/welcome'
            }
          })
          ```
      - id: sign-in-with-sms-otp
        name: Sign in with SMS OTP
        isSpotlight: false
        description: The user will be sent a SMS which contains a OTP. By default, a given user can only request a OTP once every 60 seconds.
        code: |
          ```js
          const { data, error } = await supabase.auth.signInWithOtp({
            phone: '+13334445555',
          })
          ```
  - id: sign-in-with-oauth
    title: 'signInWithOAuth()'
    $ref: '@supabase/gotrue-js.GoTrueClient.signInWithOAuth'
    notes: |
      - This method is used for signing in using a third-party provider.
      - Supabase supports many different [third-party providers](https://supabase.com/docs/guides/auth#providers).
    examples:
      - id: sign-in-using-a-third-party-provider
        name: Sign in using a third-party provider
        isSpotlight: true
        code: |
          ```js
          const { data, error } = await supabase.auth.signInWithOAuth({
            provider: 'github'
          })
          ```
      - id: sign-in-using-a-third-party-provider-with-redirect
        name: Sign in using a third-party provider with redirect
        isSpotlight: false
        description: |
          - When the third-party provider successfully authenticates the user, the provider redirects the user to the URL specified in the `redirectTo` parameter. This parameter defaults to the [`SITE_URL`](/docs/reference/auth/config#site_url). It does not redirect the user immediately after invoking this method.
          - See [redirect URLs and wildcards](/docs/guides/auth/overview#redirect-urls-and-wildcards) to add additional redirect URLs to your project.
        code: |
          ```js
          const { data, error } = await supabase.auth.signInWithOAuth({
            provider: 'github'
            options: {
              redirectTo: 'https://example.com/welcome'
            }
          }
          ```
      - id: sign-in-with-scopes
        name: Sign in with scopes
        isSpotlight: false
        description: |
          If you need additional data from an OAuth provider, you can include a space-separated list of scopes in your request to get back an OAuth provider token.
          You may also need to specify the scopes in the provider's OAuth app settings, depending on the provider. The list of scopes will be documented by the third-party provider you are using and specifying scopes will enable you to use the OAuth provider token to call additional APIs supported by the third-party provider to get more information.
        code: |
          ```js
          const { data, error } = await supabase.auth.signInWithOAuth({
            provider: 'github'
            options: {
              scopes: 'repo gist notifications'
            }
          })
          const oAuthToken = data.session.provider_token // use to access provider API
          ```
  - id: sign-out
    title: 'signOut()'
    $ref: '@supabase/gotrue-js.GoTrueClient.signOut'
    notes: |
      - In order to use the `signOut()` method, the user needs to be signed in first.
    examples:
      - id: sign-out
        name: Sign out
        isSpotlight: true
        code: |
          ```js
          const { error } = await supabase.auth.signOut()
          ```
  - id: verify-otp
    title: 'verifyOtp()'
    $ref: '@supabase/gotrue-js.GoTrueClient.verifyOtp'
    notes: |
      - The `verifyOtp` method takes in different verification types. If a phone number is used, the type can either be `sms` or `phone_change`. If an email address is used, the type can be one of the following: `signup`, `magiclink`, `recovery`, `invite` or `email_change`.
      - The verification type used should be determined based on the corresponding auth method called before `verifyOtp` to sign up / sign-in a user.
    examples:
      - id: verify-sms-one-time-password(otp)
        name: Verify Sms One-Time Password (OTP)
        isSpotlight: true
        code: |
          ```js
          const { data, error } = await supabase.auth.verifyOtp({ phone, token, type: 'sms'})
          ```
      - id: verify-signup-one-time-password(otp)
        name: Verify Signup One-Time Password (OTP)
        isSpotlight: false
        code: |
          ```js
          const { data, error } = await supabase.auth.verifyOtp({ email, token, type: 'signup'})
          ```
  - id: get-session
    title: 'getSession()'
    $ref: '@supabase/gotrue-js.GoTrueClient.getSession'
    examples:
      - id: get-the-session-data
        name: Get the session data
        isSpotlight: true
        code: |
          ```js
          const { data, error } = await supabase.auth.getSession()
          ```
  - id: get-user
    title: 'getUser()'
    $ref: '@supabase/gotrue-js.GoTrueClient.getUser'
    notes: |
      - This method gets the user object from the current session.
      - Fetches the user object from the database instead of local session.
    examples:
      - id: get-the-logged-in-user-with-the-current-existing-session
        name: Get the logged in user with the current existing session
        isSpotlight: true
        code: |
          ```js
          const { data: { user } } = await supabase.auth.getUser()
          ```
      - id: get-the-logged-in-user-with-a-custom-access-token-jwt
        name: Get the logged in user with a custom access token jwt
        isSpotlight: false
        code: |
          ```js
          const { data: { user } } = await supabase.auth.getUser(jwt)
          ```
  - id: update-user
    title: 'updateUser()'
    $ref: '@supabase/gotrue-js.GoTrueClient.updateUser'
    notes: |
      - In order to use the `updateUser()` method, the user needs to be signed in first.
      - By Default, email updates sends a confirmation link to both the user's current and new email.
      To only send a confirmation link to the user's new email, disable **Secure email change** in your project's [email auth provider settings](https://app.supabase.com/project/_/auth/providers).
    examples:
      - id: update-the-email-for-an-authenticated-user
        name: Update the email for an authenticated user
        description: Sends a "Confirm Email Change" email to the new email address.
        isSpotlight: false
        code: |
          ```js
          const { data, error } = await supabase.auth.updateUser({email: 'new@email.com'})
          ```
      - id: update-the-password-for-an-authenticated-user
        name: Update the password for an authenticated user
        isSpotlight: false
        code: |
          ```js
          const { data, error } = await supabase.auth.updateUser({password: 'new password'})
          ```
      - id: update-the-users-metadata
        name: Update the user's metadata
        isSpotlight: true
        code: |
          ```js
          const { data, error } = await supabase.auth.updateUser({
            data: { hello: 'world' }
          })
          ```
  - id: set-session
    title: 'setSession()'
    $ref: '@supabase/gotrue-js.GoTrueClient.setSession'
    notes: |
      - `setSession()` takes in a refresh token and uses it to get a new session.
      - The refresh token can only be used once to obtain a new session.
      - [Refresh token rotation](/docs/reference/auth/config#refresh_token_rotation_enabled) is enabled by default on all projects to guard against replay attacks.
      - You can configure the [`REFRESH_TOKEN_REUSE_INTERVAL`](https://supabase.com/docs/reference/auth/config#refresh_token_reuse_interval) which provides a short window in which the same refresh token can be used multiple times in the event of concurrency or offline issues.
    examples:
      - id: refresh-the-session
        name: Refresh the session
        description: Sets the session data from refresh_token and returns current session or an error if the refresh_token is invalid.
        isSpotlight: true
        code: |
          ```js
            const { data, error } = supabase.auth.setSession({ 
              access_token,
              refresh_token
            )
          ```
  - id: refresh-session
    title: 'refreshSession()'
    $ref: '@supabase/gotrue-js.GoTrueClient.refreshSession'
    notes: |
      - This method will refresh the session whether the current one is expired or not.
    examples:
      - id: refresh-session-using-the-current-session
        name: Refresh session using the current session
        isSpotlight: true
        code: |
          ```js
          const { data, error } = await supabase.auth.refreshSession()
          const { session, user } = data
          ```
      - id: refresh-session-using-a-passed-in-session
        name: Refresh session using a refresh token
        isSpotlight: false
        code: |
          ```js
          const { data, error } = await supabase.auth.refreshSession({ refresh_token })
          const { session, user } = data
          ```
  - id: on-auth-state-change
    title: 'onAuthStateChange()'
    $ref: '@supabase/gotrue-js.GoTrueClient.onAuthStateChange'
    notes: |
      - Types of auth events: `SIGNED_IN`, `SIGNED_OUT`, `TOKEN_REFRESHED`, `USER_UPDATED`, `PASSWORD_RECOVERY`
      - Currently, `onAuthStateChange()` does not work across tabs. 
      For instance, in the case of a password reset flow, the original tab which requested for the password reset link will not receive the `SIGNED_IN` and `PASSWORD_RECOVERY` event when the user clicks on the link.

    examples:
      - id: listen-to-auth-changes
        name: Listen to auth changes
        isSpotlight: true
        code: |
          ```js
          supabase.auth.onAuthStateChange((event, session) => {
            console.log(event, session)
          })
          ```
      - id: listen-to-password-recovery-events
        name: Listen to password recovery events
        code: |
          ```js
          supabase.auth.onAuthStateChange((event, session) => {
            if (event == 'PASSWORD_RECOVERY') {
              console.log('PASSWORD_RECOVERY', session)
              
              // show screen to update user's password
              showPasswordResetScreen(true)
            }
          })
          ```
      - id: listen-to-sign-in
        name: Listen to sign in
        code: |
          ```js
          supabase.auth.onAuthStateChange((event, session) => {
            if (event == 'SIGNED_IN') console.log('SIGNED_IN', session)
          })
          ```
      - id: listen-to-sign-out
        name: Listen to sign out
        code: |
          ```js
          supabase.auth.onAuthStateChange((event, session) => {
            if (event == 'SIGNED_OUT') console.log('SIGNED_OUT', session)
          })
          ```
      - id: listen-to-token-refresh
        name: Listen to token refresh
        code: |
          ```js
          supabase.auth.onAuthStateChange((event, session) => {
            if (event == 'TOKEN_REFRESHED') console.log('TOKEN_REFRESHED', session)
          })
          ```
      - id: listen-to-user-updates
        name: Listen to user updates
        code: |
          ```js
          supabase.auth.onAuthStateChange((event, session) => {
            if (event == 'USER_UPDATED') console.log('USER_UPDATED', session)
          })
          ```
  - id: mfa-enroll
    title: 'mfa.enroll()'
    $ref: '@supabase/gotrue-js.GoTrueMFAApi.enroll'
    notes: |
      - Currently, `totp` is the only supported `factorType`. The returned `id` should be used to create a challenge.
      - To create a challenge, see [`mfa.challenge()`](/docs/reference/javascript/auth-mfa-challenge).
      - To verify a challenge, see [`mfa.verify()`](/docs/reference/javascript/auth-mfa-verify).
      - To create and verify a challenge in a single step, see [`mfa.challengeAndVerify()`](/docs/reference/javascript/auth-mfa-challengeandverify).
      - To generate a QR code for the `totp` secret in nextjs, you can do the following:
      ```html
      <Image src={data.totp.qr_code} alt={data.totp.uri} layout="fill"></Image>
      ```
    examples:
      - id: enroll-totp-factor
        name: Enroll a time-based, one-time password (TOTP) factor
        isSpotlight: true
        code: |
          ```js
          const { data, error } = await supabase.auth.mfa.enroll({ 
            factorType: 'totp' 
          })

          // Use the id to create a challenge.
          // The challenge can be verified by entering the code generated from the authenticator app.
          // The code will be generated upon scanning the qr_code or entering the secret into the authenticator app.
          const { id, type, totp: { qr_code, secret, uri } } = data
          ```
  - id: mfa-challenge
    title: 'mfa.challenge()'
    $ref: '@supabase/gotrue-js.GoTrueMFAApi.challenge'
    notes: |
      - An [enrolled factor](/docs/reference/javascript/auth-mfa-enroll) is required before creating a challenge.
      - To verify a challenge, see [`mfa.verify()`](/docs/reference/javascript/auth-mfa-verify).
    examples:
      - id: create-mfa-challenge
        name: Create a challenge for a factor
        isSpotlight: true
        code: |
          ```js
          const { data, error } = await supabase.auth.mfa.challenge({ 
            factorId: '34e770dd-9ff9-416c-87fa-43b31d7ef225'
          })
          ```
  - id: mfa-verify
    title: 'mfa.verify()'
    $ref: '@supabase/gotrue-js.GoTrueMFAApi.verify'
    notes: |
      - To verify a challenge, please [create a challenge](/docs/reference/javascript/auth-mfa-challenge) first.
    examples:
      - id: verify-challenge
        name: Verify a challenge for a factor
        isSpotlight: true
        code: |
          ```js
          const { data, error } = await supabase.auth.mfa.verify({ 
            factorId: '34e770dd-9ff9-416c-87fa-43b31d7ef225',
            challengeId: '4034ae6f-a8ce-4fb5-8ee5-69a5863a7c15', 
            code: '123456'
          })
          ```
  - id: mfa-challenge-and-verify
    title: 'mfa.challengeAndVerify()'
    $ref: '@supabase/gotrue-js.GoTrueMFAApi.challengeAndVerify'
    notes: |
      - An [enrolled factor](/docs/reference/javascript/auth-mfa-enroll) is required before invoking `challengeAndVerify()`.
      - Executes [`mfa.challenge()`](/docs/reference/javascript/auth-mfa-challenge) and [`mfa.verify()`](/docs/reference/javascript/auth-mfa-verify) in a single step.
    examples:
      - id: challenge-and-verify
        name: Create and verify a challenge for a factor
        isSpotlight: true
        code: |
          ```js
          const { data, error } = await supabase.auth.mfa.challengeAndVerify({
            factorId: '34e770dd-9ff9-416c-87fa-43b31d7ef225',
            challengeId: '4034ae6f-a8ce-4fb5-8ee5-69a5863a7c15', 
            code: '123456'
          })
          ```
  - id: mfa-unenroll
    title: 'mfa.unenroll()'
    $ref: '@supabase/gotrue-js.GoTrueMFAApi.unenroll'
    examples:
      - id: unenroll-a-factor
        name: Unenroll a factor
        isSpotlight: true
        code: |
          ```js
          const { data, error } = await supabase.auth.mfa.unenroll({
            factorId: '34e770dd-9ff9-416c-87fa-43b31d7ef225',
          })
          ```
  - id: mfa-get-authenticator-assurance-level
    title: 'mfa.getAuthenticatorAssuranceLevel()'
    $ref: '@supabase/gotrue-js.GoTrueMFAApi.getAuthenticatorAssuranceLevel'
    notes: |
      - Authenticator Assurance Level (AAL) is the measure of the strength of an authentication mechanism.
      - In Supabase, having an AAL of `aal1` refers to having the 1st factor of authentication such as an email and password or OAuth sign-in while `aal2` refers to the 2nd factor of authentication such as a time-based, one-time-password (TOTP).
      - If the user has a verified factor, the `nextLevel` field will return `aal2`, else, it will return `aal1`.
    examples:
      - id: get-aal
        name: Get the AAL details of a session
        isSpotlight: true
        code: |
          ```js
          const { data, error } = await supabase.auth.mfa.getAuthenticatorAssuranceLevel()
          const { currentLevel, nextLevel, currentAuthenticationMethods } = data
          ```
  - id: admin-api
    title: 'Overview'
    notes: |
      - Any method under the `supabase.auth.admin` namespace requires a `service_role` key.
      - These methods are considered admin methods and should be called on a trusted server. Never expose your `service_role` key in the browser.
    examples:
      - id: create-auth-admin-client
        name: Create server-side auth client
        isSpotlight: true
        code: |
          ```js
          import { createClient } from '@supabase/supabase-js'

          const supabase = createClient(supabase_url, service_role_key, {
            auth: {
              autoRefreshToken: false,
              persistSession: false
            }
          })

          // Access auth admin api
          const adminAuthClient = supabase.auth.admin
          ```

  - id: get-user-by-id
    title: 'getUserById()'
    $ref: '@supabase/gotrue-js.GoTrueAdminApi.getUserById'
    notes: |
      - Fetches the user object from the database based on the user's id.
      - The `getUserById()` method requires the user's id which maps to the `auth.users.id` column.
    examples:
      - id: fetch-the-user-object-using-the-access-token-jwt
        name: Fetch the user object using the access_token jwt
        isSpotlight: true
        code: |
          ```js
          const { data, error } = await supabase.auth.admin.getUserById(1)
          ```

  - id: list-users
    title: 'listUsers()'
    $ref: '@supabase/gotrue-js.GoTrueAdminApi.listUsers'
    notes: |
      - Defaults to return 50 users per page.
    examples:
      - id: get-a-full-list-of-users
        name: Get a full list of users
        isSpotlight: true
        code: |
          ```js
          const { data: { users }, error } = await supabase.auth.admin.listUsers()
          ```
      - id: get-paginated-list-of-users
        name: Paginated list of users
        isSpotlight: false
        code: |
          ```js
          const { data: { users }, error } = await supabase.auth.admin.listUsers({
            page: 1,
            perPage: 1000
          })
          ```
  - id: create-user
    title: 'createUser()'
    $ref: '@supabase/gotrue-js.GoTrueAdminApi.createUser'
    notes: |
      - To confirm the user's email address or phone number, set `email_confirm` or `phone_confirm` to true. Both arguments default to false.
    examples:
      - id: create-a-new-user-with-custom-user-metadata
        name: With custom user metadata
        isSpotlight: true
        code: |
          ```js
          const { data, error } = await supabase.auth.admin.createUser({
            email: 'user@email.com',
            password: 'password',
            user_metadata: { name: 'Yoda' }
          })
          ```
      - id: auto-confirm-the-users-email
        name: Auto-confirm the user's email
        code: |
          ```js
          const { data, error } = await supabase.auth.admin.createUser({
            email: 'user@email.com',
            email_confirm: true
          })
          ```
      - id: auto-confirm-the-users-phone-number
        name: Auto-confirm the user's phone number
        code: |
          ```js
          const { data, error } = await supabase.auth.admin.createUser({
            phone: '1234567890',
            phone_confirm: true
          })
          ```
  - id: delete-user
    title: 'deleteUser()'
    $ref: '@supabase/gotrue-js.GoTrueAdminApi.deleteUser'
    notes: |
      - The `deleteUser()` method requires the user's ID, which maps to the `auth.users.id` column.
    examples:
      - id: removes-a-user
        name: Removes a user
        isSpotlight: true
        code: |
          ```js
          const { data, error } = await supabase.auth.admin.deleteUser(
            '715ed5db-f090-4b8c-a067-640ecee36aa0'
          )
          ```

  - id: invite-user-by-email
    title: 'inviteUserByEmail()'
    $ref: '@supabase/gotrue-js.GoTrueAdminApi.inviteUserByEmail'
    notes: |
      - Sends an invite link to the user's email address.
    examples:
      - id: invite-a-user
        name: Invite a user
        isSpotlight: true
        code: |
          ```js
          const { data, error } = await supabase.auth.admin.inviteUserByEmail('email@example.com')
          ```

  - id: reset-password-for-email
    title: 'resetPasswordForEmail()'
    $ref: '@supabase/gotrue-js.GoTrueClient.resetPasswordForEmail'
    notes: |
      - The password reset flow consist of 2 broad steps: (i) Allow the user to login via the password reset link; (ii) Update the user's password. 
      - The `resetPasswordForEmail()` only sends a password reset link to the user's email. 
      To update the user's password, see [`updateUser()`](/docs/reference/javascript/auth-updateuser).
      - A `SIGNED_IN` and `PASSWORD_RECOVERY` event will be emitted when the password recovery link is clicked. 
      You can use [`onAuthStateChange()`](/docs/reference/javascript/auth-onauthstatechange) to listen and invoke a callback function on these events.
      - When the user clicks the reset link in the email they are redirected back to your application.
      You can configure the URL that the user is redirected to with the `redirectTo` parameter. 
      See [redirect URLs and wildcards](/docs/guides/auth/overview#redirect-urls-and-wildcards) to add additional redirect URLs to your project.
      - After the user has been redirected successfully, prompt them for a new password and call `updateUser()`:
      ```js
      const { data, error } = await supabase.auth.updateUser({ 
        password: new_password 
      })
      ```
    examples:
      - id: reset-password
        name: Reset password
        isSpotlight: true
        code: |
          ```js
          const { data, error } = await supabase.auth.resetPasswordForEmail(email, {
            redirectTo: 'https://example.com/update-password',
          })
          ```
      - id: reset-password-react
        name: Reset password (React)
        isSpotlight: true
        code: |
          ```js
          /**
           * Step 1: Send the user an email to get a password reset token.
           * This email contains a link which sends the user back to your application.
           */
          const { data, error } = await supabase.auth
            .resetPasswordForEmail('user@email.com')

          /**
           * Step 2: Once the user is redirected back to your application,
           * ask the user to reset their password.
           */
           useEffect(() => {
             supabase.auth.onAuthStateChange(async (event, session) => {
               if (event == "PASSWORD_RECOVERY") {
                 const newPassword = prompt("What would you like your new password to be?");
                 const { data, error } = await supabase.auth
                   .updateUser({ password: newPassword })

                 if (data) alert("Password updated successfully!")
                 if (error) alert("There was an error updating your password.")
               }
             })
           }, [])
          ```

  - id: generate-link
    title: 'generateLink()'
    $ref: '@supabase/gotrue-js.GoTrueAdminApi.generateLink'
    examples:
      - id: generate-a-signup-link
        name: Generate a signup link
        isSpotlight: true
        code: |
          ```js
          const { data, error } = await supabase.auth.admin.generateLink({
            type: 'signup',
            email: 'email@example.com',
            options: {
              'password': 'secret'
            }
          })
          ```
      - id: generate-an-invite-link
        name: Generate an invite link
        isSpotlight: false
        code: |
          ```js
          const { data, error } = await supabase.auth.admin.generateLink({
            type: 'invite',
            email: 'email@example.com'
          })
          ```
      - id: generate-a-magic-link
        name: Generate a magic link
        isSpotlight: false
        code: |
          ```js
          const { data, error } = await supabase.auth.admin.generateLink({
            type: 'magiclink',
            email: 'email@example.com'
          })
          ```
      - id: generate-a-recovery-link
        name: Generate a recovery link
        isSpotlight: false
        code: |
          ```js
          const { data, error } = await supabase.auth.admin.generateLink({
            type: 'recovery',
            email: 'email@example.com'
          })
          ```
      - id: generate-links-to-change-current-email-address
        name: Generate links to change current email address
        isSpotlight: false
        code: |
          ```js
          // generate an email change link to be sent to the current email address
          const { data, error } = await supabase.auth.admin.generateLink({
            type: 'email_change_current',
            email: 'current.email@example.com',
            newEmail: 'new.email@example.com'
          })

          // generate an email change link to be sent to the new email address
          const { data, error } = await supabase.auth.admin.generateLink({
            type: 'email_change_new',
            email: 'current.email@example.com',
            newEmail: 'new.email@example.com'
          })
          ```

  - id: update-user-by-id
    title: 'updateUserById()'
    $ref: '@supabase/gotrue-js.GoTrueAdminApi.updateUserById'
    examples:
      - id: updates-a-users-email
        name: Updates a user's email
        isSpotlight: false
        code: |
          ```js
          const { data: user, error } = await supabase.auth.admin.updateUserById(
            '6aa5d0d4-2a9f-4483-b6c8-0cf4c6c98ac4',
            { email: 'new@email.com' }
          )
          ```
      - id: updates-a-users-password
        name: Updates a user's password
        isSpotlight: false
        code: |
          ```js
          const { data: user, error } = await supabase.auth.admin.updateUserById(
            '6aa5d0d4-2a9f-4483-b6c8-0cf4c6c98ac4',
            { password: 'new_password' }
          )
          ```
      - id: updates-a-users-metadata
        name: Updates a user's metadata
        isSpotlight: true
        code: |
          ```js
          const { data: user, error } = await supabase.auth.admin.updateUserById(
            '6aa5d0d4-2a9f-4483-b6c8-0cf4c6c98ac4',
            { user_metadata: { hello: 'world' } }
          )
          ```
      - id: updates-a-users-app-metadata
        name: Updates a user's app_metadata
        isSpotlight: false
        code: |
          ```js
          const { data: user, error } = await supabase.auth.admin.updateUserById(
            '6aa5d0d4-2a9f-4483-b6c8-0cf4c6c98ac4',
            { app_metadata: { plan: 'trial' } }
          )
          ```
      - id: confirms-a-users-email-address
        name: Confirms a user's email address
        isSpotlight: false
        code: |
          ```js
          const { data: user, error } = await supabase.auth.admin.updateUserById(
            '6aa5d0d4-2a9f-4483-b6c8-0cf4c6c98ac4',
            { email_confirm: true }
          )
          ```
      - id: confirms-a-users-phone-number
        name: Confirms a user's phone number
        isSpotlight: false
        code: |
          ```js
          const { data: user, error } = await supabase.auth.admin.updateUserById(
            '6aa5d0d4-2a9f-4483-b6c8-0cf4c6c98ac4',
            { phone_confirm: true }
          )
          ```
  - id: mfa-list-factors
    title: 'mfa.listFactors()'
    $ref: '@supabase/gotrue-js.GoTrueAdminMFAApi.listFactors'
    examples:
      - id: list-factors
        name: List all factors for a user
        isSpotlight: true
        code: |
          ```js
          const { data, error } = await supabase.auth.admin.mfa.listFactors()
          ```
  - id: mfa-delete-factor
    title: 'mfa.deleteFactor()'
    $ref: '@supabase/gotrue-js.GoTrueAdminMFAApi.deleteFactor'
    examples:
      - id: delete-factor
        name: Delete a factor for a user
        isSpotlight: true
        code: |
          ```js
          const { data, error } = await supabase.auth.admin.mfa.deleteFactor({ 
            id: '34e770dd-9ff9-416c-87fa-43b31d7ef225',
            userId: 'a89baba7-b1b7-440f-b4bb-91026967f66b',
          }) 
          ```
  - id: select
    title: 'Fetch data: select()'
    $ref: '@supabase/postgrest-js.PostgrestQueryBuilder.select'
    notes: |
      - By default, Supabase projects return a maximum of 1,000 rows. This setting can be changed in your project's [API settings](https://app.supabase.com/project/_/settings/api). It's recommended that you keep it low to limit the payload size of accidental or malicious requests. You can use `range()` queries to paginate through your data.
      - `select()` can be combined with [Filters](/docs/reference/javascript/using-filters)
      - `select()` can be combined with [Modifiers](/docs/reference/javascript/using-modifiers)
      - `apikey` is a reserved keyword if you're using the [Supabase Platform](/docs/guides/platform) and should be avoided as a column name](https://github.com/supabase/supabase/issues/5465).
    examples:
      - id: getting-your-data
        name: Getting your data
        code: |
          ```js
          const { data, error } = await supabase
            .from('countries')
            .select()
          ```
      - id: selecting-specific-columns
        name: Selecting specific columns
        code: |
          ```js
          const { data, error } = await supabase
            .from('countries')
            .select('name')
          ```
      - id: query-foreign-tables
        name: Query foreign tables
        description: |
          If your database has foreign key relationships, you can query related tables too.
        code: |
          ```js
          const { data, error } = await supabase
            .from('countries')
            .select(`
              name,
              cities (
                name
              )
            `)
          ```
      - id: query-foreign-tables-through-a-join-table
        name: Query foreign tables through a join table
        code: |
          ```ts
            const { data, error } = await supabase
              .from('users')
              .select(`
                name,
                teams (
                  name
                )
              `)
            ```
        data:
          sql: |
            ```sql
            create table
              users (
                id int8 primary key,
                name text
              );
            create table
              teams (
                id int8 primary key,
                name text
              );
            -- join table
            create table
              users_teams (
                user_id int8 not null references users,
                team_id int8 not null references teams,
                -- both foreign keys must be part of a composite primary key
                primary key (user_id, team_id)
              );

            insert into
              users (id, name)
            values
              (1, 'Kiran'),
              (2, 'Evan');
            insert into
              teams (id, name)
            values
              (1, 'Green'),
              (2, 'Blue');
            insert into
              users_teams (user_id, team_id)
            values
              (1, 1),
              (1, 2),
              (2, 2);
            ```
        response: |
          ```json
            {
              "data": [
                {
                  "name": "Kiran",
                  "teams": [
                    {
                      "name": "Green"
                    },
                    {
                      "name": "Blue"
                    }
                  ]
                },
                {
                  "name": "Evan",
                  "teams": [
                    {
                      "name": "Blue"
                    }
                  ]
                }
              ],
              "status": 200,
              "statusText": "OK"
            }
            ```
        description: |
          If you're in a situation where your tables are **NOT** directly
          related, but instead are joined by a _join table_, you can still use
          the `select()` method to query the related data. The join table needs
          to have the foreign keys as part of its composite primary key.              
        hideCodeBlock: true
      - id: query-the-same-foreign-table-multiple-times
        name: Query the same foreign table multiple times
        code: |
          ```ts
          const { data, error } = await supabase
            .from('messages')
            .select(`
              content,
              from:sender_id(name),
              to:receiver_id(name)
            `)
          ```
        data:
          sql: |
            ```sql
             create table
             users (id int8 primary key, name text);

             create table
               messages (
                 sender_id int8 not null references users,
                 receiver_id int8 not null references users,
                 content text
               );

             insert into
               users (id, name)
             values
               (1, 'Kiran'),
               (2, 'Evan');

             insert into
               messages (sender_id, receiver_id, content)
             values
               (1, 2, '👋');
             ```
        response: |
          ```json
          {
            "data": [
              {
                "content": "👋",
                "from": {
                  "name": "Kiran"
                },
                "to": {
                  "name": "Evan"
                }
              }
            ],
            "status": 200,
            "statusText": "OK"
          }
          ```
        description: |
          If you need to query the same foreign table twice, use the name of the
          joined column to identify which join to use. You can also give each
          column an alias.
        hideCodeBlock: true
      - id: filtering-through-foreign-tables
        name: Filtering through foreign tables
        code: |
          ```ts
          const { data, error } = await supabase
            .from('cities')
            .select('name, countries(*)')
            .eq('countries.name', 'Estonia')
          ```
        data:
          sql: |
            ```sql
            create table
              countries (id int8 primary key, name text);
            create table
              cities (
                id int8 primary key,
                country_id int8 not null references countries,
                name text
              );

            insert into
              countries (id, name)
            values
              (1, 'Germany'),
              (2, 'Indonesia');
            insert into
              cities (id, country_id, name)
            values
              (1, 2, 'Bali'),
              (2, 1, 'Munich');
            ```
        response: |
          ```json
          {
            "data": [
              {
                "name": "Bali",
                "countries": null
              },
              {
                "name": "Munich",
                "countries": null
              }
            ],
            "status": 200,
            "statusText": "OK"
          }
          ```
        description: |
          If the filter on a foreign table's column is not satisfied, the foreign
          table returns `[]` or `null` but the parent table is not filtered out.
          If you want to filter out the parent table rows, use the `!inner` hint
        hideCodeBlock: true
      - id: querying-with-count-option
        name: Querying with count option
        code: |
          ```ts
          const { count, error } = await supabase
            .from('countries')
            .select('*', { count: 'exact', head: true })
          ```
        data:
          sql: |
            ```sql
            create table
              countries (id int8 primary key, name text);

            insert into
              countries (id, name)
            values
              (1, 'Afghanistan'),
              (2, 'Albania'),
              (3, 'Algeria');
            ```
        response: |
          ```json
          {
            "count": 3,
            "status": 200,
            "statusText": "OK"
          }
          ```
        description: |
          You can get the number of rows by using the
          [count](/docs/reference/javascript/select#parameters) option.
        hideCodeBlock: true
      - id: querying-json-data
        name: Querying JSON data
        code: |
          ```ts
          const { data, error } = await supabase
            .from('users')
            .select(`
              id, name,
              address->city
            `)
          ```
        data:
          sql: |
            ```sql
            create table
              users (
                id int8 primary key,
                name text,
                address jsonb
              );

            insert into
              users (id, name, address)
            values
              (1, 'Avdotya', '{"city":"Saint Petersburg"}');
            ```
        response: |
          ```json
          {
            "data": [
              {
                "id": 1,
                "name": "Avdotya",
                "city": "Saint Petersburg"
              }
            ],
            "status": 200,
            "statusText": "OK"
          }
          ```
        description: |
          You can select and filter data inside of
          [JSON](/docs/guides/database/json) columns. Postgres offers some
          [operators](/docs/guides/database/json#query-the-jsonb-data) for
          querying JSON data.
        hideCodeBlock: true

  - id: insert
    title: 'Create data: insert()'
    $ref: '@supabase/postgrest-js.PostgrestQueryBuilder.insert'
    params:
      - name: values
        type: object | object []
        isOptional: false
        description: |
          Bobby Bobby Bobby Bobby Bobby Bobby
    examples:
      - id: create-a-record
        name: Create a record
        code: |
          ```ts
          const { error } = await supabase
            .from('countries')
            .insert({ id: 1, name: 'Denmark' })
          ```
        data:
          sql: |
            ```sql
            create table
              countries (id int8 primary key, name text);
            ```
        response: |
          ```json
          {
            "status": 201,
            "statusText": "Created"
          }
          ```
        hideCodeBlock: true
        isSpotlight: true
      - id: create-a-record-and-return-it
        name: Create a record and return it
        code: |
          ```ts
          const { data, error } = await supabase
            .from('countries')
            .insert({ id: 1, name: 'Denmark' })
            .select()
          ```
        data:
          sql: |
            ```sql
            create table
              countries (id int8 primary key, name text);
            ```
        response: |
          ```json
          {
            "data": [
              {
                "id": 1,
                "name": "Denmark"
              }
            ],
            "status": 201,
            "statusText": "Created"
          }
          ```
        hideCodeBlock: true
      - id: bulk-create
        name: Bulk create
        code: |
          ```ts
          const { error } = await supabase
            .from('countries')
            .insert([
              { id: 1, name: 'Nepal' },
              { id: 1, name: 'Vietnam' },
            ])
          ```
        data:
          sql: |
            ```sql
            create table
              countries (id int8 primary key, name text);
            ```
        response: |
          ```json
          {
            "error": {
              "code": "23505",
              "details": "Key (id)=(1) already exists.",
              "hint": null,
              "message": "duplicate key value violates unique constraint \"countries_pkey\""
            },
            "status": 409,
            "statusText": "Conflict"
          }
          ```
        description: |
          A bulk create operation is handled in a single transaction.
          If any of the inserts fail, none of the rows are inserted.
        hideCodeBlock: true

  - id: update
    title: 'Modify data: update()'
    $ref: '@supabase/postgrest-js.PostgrestQueryBuilder.update'
    notes: |
      - `update()` should always be combined with [Filters](/docs/reference/javascript/using-filters) to target the item(s) you wish to update.
    examples:
      - id: updating-your-data
        name: Updating your data
        code: |
          ```ts
          const { error } = await supabase
            .from('countries')
            .update({ name: 'Australia' })
            .eq('id', 1)
          ```
        data:
          sql: |
            ```sql
            create table
              countries (id int8 primary key, name text);

            insert into
              countries (id, name)
            values
              (1, 'Taiwan');
            ```
        response: |
          ```json
          {
            "status": 204,
            "statusText": "No Content"
          }
          ```
        hideCodeBlock: true
        isSpotlight: true
      - id: update-a-record-and-return-it
        name: Update a record and return it
        code: |
          ```ts
          const { data, error } = await supabase
            .from('countries')
            .update({ name: 'Australia' })
            .eq('id', 1)
            .select()
          ```
        data:
          sql: |
            ```sql
            create table
              countries (id int8 primary key, name text);

            insert into
              countries (id, name)
            values
              (1, 'Taiwan');
            ```
        response: |
          ```json
          {
            "data": [
              {
                "id": 1,
                "name": "Australia"
              }
            ],
            "status": 200,
            "statusText": "OK"
          }
          ```
        hideCodeBlock: true
      - id: updating-json-data
        name: Updating JSON data
        code: |
          ```ts
          const { data, error } = await supabase
            .from('users')
            .update({
              address: {
                street: 'Melrose Place',
                postcode: 90210
              }
            })
            .eq('address->postcode', 90210)
            .select()
          ```
        data:
          sql: |
            ```sql
            create table
              users (
                id int8 primary key,
                name text,
                address jsonb
              );

            insert into
              users (id, name, address)
            values
              (1, 'Michael', '{ "postcode": 90210 }');
            ```
        response: |
          ```json
          {
            "data": [
              {
                "id": 1,
                "name": "Michael",
                "address": {
                  "street": "Melrose Place",
                  "postcode": 90210
                }
              }
            ],
            "status": 200,
            "statusText": "OK"
          }
          ```
        description: |
          Postgres offers some
          [operators](/docs/guides/database/json#query-the-jsonb-data) for
          working with JSON data. Currently, it is only possible to update the entire JSON document.
        hideCodeBlock: true
  - id: upsert
    title: 'Upsert data: upsert()'
    $ref: '@supabase/postgrest-js.PostgrestQueryBuilder.upsert'
    notes: |
      - Primary keys must be included in `values` to use upsert.
    examples:
      - id: upsert-your-data
        name: Upsert your data
        code: |
          ```ts
          const { data, error } = await supabase
            .from('countries')
            .upsert({ id: 1, name: 'Albania' })
            .select()
          ```
        data:
          sql: |
            ```sql
            create table
              countries (id int8 primary key, name text);

            insert into
              countries (id, name)
            values
              (1, 'Afghanistan');
            ```
        response: |
          ```json
          {
            "data": [
              {
                "id": 1,
                "name": "Albania"
              }
            ],
            "status": 201,
            "statusText": "Created"
          }
          ```
        hideCodeBlock: true
        isSpotlight: true
      - id: bulk-upsert-your-data
        name: Bulk Upsert your data
        code: |
          ```ts
          const { data, error } = await supabase
            .from('countries')
            .upsert([
              { id: 1, name: 'Albania' },
              { id: 2, name: 'Algeria' },
            ])
            .select()
          ```
        data:
          sql: |
            ```sql
            create table
              countries (id int8 primary key, name text);

            insert into
              countries (id, name)
            values
              (1, 'Afghanistan');
            ```
        response: |
          ```json
          {
            "data": [
              {
                "id": 1,
                "name": "Albania"
              },
              {
                "id": 2,
                "name": "Algeria"
              }
            ],
            "status": 201,
            "statusText": "Created"
          }
          ```
        hideCodeBlock: true
      - id: upserting-into-tables-with-constraints
        name: Upserting into tables with constraints
        code: |
          ```ts
          const { data, error } = await supabase
            .from('users')
            .upsert({ id: 42, handle: 'saoirse', display_name: 'Saoirse' })
            .select()
          ```
        data:
          sql: |
            ```sql
            create table
              users (
                id int8 generated by default as identity primary key,
                handle text not null unique,
                display_name text
              );

            insert into
              users (id, handle, display_name)
            values
              (1, 'saoirse', null);
            ```
        response: |
          ```json
          {
            "error": {
              "code": "23505",
              "details": "Key (handle)=(saoirse) already exists.",
              "hint": null,
              "message": "duplicate key value violates unique constraint \"users_handle_key\""
            },
            "status": 409,
            "statusText": "Conflict"
          }
          ```
        description: |
          In the following query, `upsert()` implicitly uses the `id`
          (primary key) column to determine conflicts. If there is no existing
          row with the same `id`, `upsert()` inserts a new row, which
          will fail in this case as there is already a row with `handle` `"saoirse"`.
          Using the `onConflict` option, you can instruct `upsert()` to use
          another column with a unique constraint to determine conflicts.
        hideCodeBlock: true

  - id: delete
    title: 'Delete data: delete()'
    $ref: '@supabase/postgrest-js.PostgrestQueryBuilder.delete'
    notes: |
      - `delete()` should always be combined with [filters](/docs/reference/javascript/using-filters) to target the item(s) you wish to delete.
      - If you use `delete()` with filters and you have
        [RLS](/docs/learn/auth-deep-dive/auth-row-level-security) enabled, only
        rows visible through `SELECT` policies are deleted. Note that by default
        no rows are visible, so you need at least one `SELECT`/`ALL` policy that
        makes the rows visible.
    examples:
      - id: delete-records
        name: Delete records
        code: |
          ```ts
          const { error } = await supabase
            .from('countries')
            .delete()
            .eq('id', 1)
          ```
        data:
          sql: |
            ```sql
            create table
              countries (id int8 primary key, name text);

            insert into
              countries (id, name)
            values
              (1, 'Spain');
            ```
        response: |
          ```json
          {
            "status": 204,
            "statusText": "No Content"
          }
          ```
        hideCodeBlock: true
        isSpotlight: true

  - id: rpc
    title: 'Postgres functions: rpc()'
    description: |
      You can call Postgres functions as _Remote Procedure Calls_, logic in your database that you can execute from anywhere.
      Functions are useful when the logic rarely changes—like for password resets and updates.

      ```sql
      create or replace function hello_world() returns text as $$
        select 'Hello world';
      $$ language sql;
      ```
    $ref: '@supabase/postgrest-js.PostgrestClient.rpc'
    examples:
      - id: call-a-postgres-function-without-arguments
        name: Call a Postgres function without arguments
        code: |
          ```ts
          const { data, error } = await supabase.rpc('hello_world')
          ```
        data:
          sql: |
            ```sql
            create function hello_world() returns text as $$
              select 'Hello world';
            $$ language sql;
            ```
        response: |
          ```json
          {
            "data": "Hello world",
            "status": 200,
            "statusText": "OK"
          }
          ```
        hideCodeBlock: true
        isSpotlight: true
      - id: call-a-postgres-function-with-arguments
        name: Call a Postgres function with arguments
        code: |
          ```ts
          const { data, error } = await supabase.rpc('echo', { say: '👋' })
          ```
        data:
          sql: |
            ```sql
            create function echo(say text) returns text as $$
              select say;
            $$ language sql;
            ```
        response: |
          ```json
            {
              "data": "👋",
              "status": 200,
              "statusText": "OK"
            }
            ```
        hideCodeBlock: true
      - id: bulk-processing
        name: Bulk processing
        code: |
          ```ts
          const { data, error } = await supabase.rpc('add_one_each', { arr: [1, 2, 3] })
          ```
        data:
          sql: |
            ```sql
            create function add_one_each(arr int[]) returns int[] as $$
              select array_agg(n + 1) from unnest(arr) as n;
            $$ language sql;
            ```
        response: |
          ```json
          {
            "data": [
              2,
              3,
              4
            ],
            "status": 200,
            "statusText": "OK"
          }
          ```
        description: |
          You can process large payloads by passing in an array as an argument.
        hideCodeBlock: true
      - id: call-a-postgres-function-with-filters
        name: Call a Postgres function with filters
        code: |
          ```ts
          const { data, error } = await supabase
            .rpc('list_stored_countries')
            .eq('id', 1)
            .single()
          ```
        data:
          sql: |
            ```sql
            create table
              countries (id int8 primary key, name text);

            insert into
              countries (id, name)
            values
              (1, 'France'),
              (2, 'United Kingdom');

            create function list_stored_countries() returns setof countries as $$
              select * from countries;
            $$ language sql;
            ```
        response: |
          ```json
          {
            "data": {
              "id": 1,
              "name": "France"
            },
            "status": 200,
            "statusText": "OK"
          }
          ```
        description: |
          Postgres functions that return tables can also be combined with
          [Filters](/docs/reference/javascript/using-filters) and
          [Modifiers](/docs/reference/javascript/using-modifiers).
        hideCodeBlock: true

  - id: using-filters
    title: Using Filters
    description: |
      Filters allow you to only return rows that match certain conditions.

      Filters can be used on `select()`, `update()`, `upsert()`, and `delete()` queries.

      If a Postgres function returns a table response, you can also apply filters.
    examples:
      - id: applying-filters
        name: Applying Filters
        description: |
          Filters must be applied after any of `select()`, `update()`, `upsert()`,
          `delete()`, and `rpc()` and before
          [modifiers](/docs/reference/javascript/using-modifiers).
        code: |
          ```ts
          const { data, error } = await supabase
            .from('cities')
            .select('name, country_id')
            .eq('name', 'The Shire')    // Correct

          const { data, error } = await supabase
            .from('cities')
            .eq('name', 'The Shire')    // Incorrect
            .select('name, country_id')
          ```
      - id: chaining-filters
        name: Chaining
        description: |
          Filters can be chained together to produce advanced queries. For example,
          to query cities with population between 1,000 and 10,000:

          ```ts
          const { data, error } = await supabase
            .from('cities')
            .select('name, country_id')
            .gte('population', 1000)
            .lt('population', 10000)
          ```
        code: |
          ```ts
          const { data, error } = await supabase
            .from('cities')
            .select('name, country_id')
            .gte('population', 1000)
            .lt('population', 10000)
          ```
      - id: conditional-chaining
        name: Conditional Chaining
        description: |
          Filters can be built up one step at a time and then executed. For example:

          ```ts
          const filterByName = null
          const filterPopLow = 1000
          const filterPopHigh = 10000

          let query = supabase
            .from('cities')
            .select('name, country_id')

          if (filterByName)  { query = query.eq('name', filterByName) }
          if (filterPopLow)  { query = query.gte('population', filterPopLow) }
          if (filterPopHigh) { query = query.lt('population', filterPopHigh) }

          const { data, error } = await query
          ```
        code: |
          ```ts
          const filterByName = null
          const filterPopLow = 1000
          const filterPopHigh = 10000

          let query = supabase
            .from('cities')
            .select('name, country_id')

          if (filterByName)  { query = query.eq('name', filterByName) }
          if (filterPopLow)  { query = query.gte('population', filterPopLow) }
          if (filterPopHigh) { query = query.lt('population', filterPopHigh) }

          const { data, error } = await query
          ```
      - id: filter-by-value-within-json-column
        name: Filter by values within a JSON column
        code: |
          ```ts
          const { data, error } = await supabase
            .from('users')
            .select()
            .eq('address->postcode', 90210)
          ```
        data:
          sql: |
            ```sql
            create table
              users (
                id int8 primary key,
                name text,
                address jsonb
              );

            insert into
              users (id, name, address)
            values
              (1, 'Michael', '{ "postcode": 90210 }'),
              (2, 'Jane', null);
            ```
        response: |
          ```json
          {
            "data": [
              {
                "id": 1,
                "name": "Michael",
                "address": {
                  "postcode": 90210
                }
              }
            ],
            "status": 200,
            "statusText": "OK"
          }
          ```
      - id: filter-foreign-tables
        name: Filter Foreign Tables
        code: |
          ```ts
          const { data, error } = await supabase
            .from('countries')
            .select(`
              name,
              cities!inner (
                name
              )
            `)
            .eq('cities.name', 'Bali')
          ```
        data:
          sql: |
            ```sql
            create table
              countries (id int8 primary key, name text);
            create table
              cities (
                id int8 primary key,
                country_id int8 not null references countries,
                name text
              );

            insert into
              countries (id, name)
            values
              (1, 'Germany'),
              (2, 'Indonesia');
            insert into
              cities (id, country_id, name)
            values
              (1, 2, 'Bali'),
              (2, 1, 'Munich');
            ```
          response: |
            ```json
            {
              "data": [
                {
                  "name": "Indonesia",
                  "cities": [
                    {
                      "name": "Bali"
                    }
                  ]
                }
              ],
              "status": 200,
              "statusText": "OK"
            }
            ```
        description: |
          You can filter on foreign tables in your `select()` query using dot
          notation.
  ######## TODO CHECK FILTER YAML ERRORS ########
  - id: eq
    title: eq()
    $ref: '@supabase/postgrest-js.PostgrestFilterBuilder.eq'
    examples:
      - id: with-select
        name: With `select()`
        code: |
          ```ts
          const { data, error } = await supabase
            .from('countries')
            .select()
            .eq('name', 'Albania')
          ```
        data:
          sql: |
            ```sql
            create table
              countries (id int8 primary key, name text);

            insert into
              countries (id, name)
            values
              (1, 'Afghanistan'),
              (2, 'Albania'),
              (3, 'Algeria');
            ```
        response: |
          ```json
          {
            "data": [
              {
                "id": 2,
                "name": "Albania"
              }
            ],
            "status": 200,
            "statusText": "OK"
          }
          ```
        hideCodeBlock: true
        isSpotlight: true
  - id: neq
    title: neq()
    $ref: '@supabase/postgrest-js.PostgrestFilterBuilder.neq'
    examples:
      - id: with-select
        name: With `select()`
        code: |
          ```ts
          const { data, error } = await supabase
            .from('countries')
            .select()
            .neq('name', 'Albania')
          ```
        data:
          sql: |
            ```sql
            create table
              countries (id int8 primary key, name text);

            insert into
              countries (id, name)
            values
              (1, 'Afghanistan'),
              (2, 'Albania'),
              (3, 'Algeria');
            ```
        response: |
          ```json
          {
            "data": [
              {
                "id": 1,
                "name": "Afghanistan"
              },
              {
                "id": 3,
                "name": "Algeria"
              }
            ],
            "status": 200,
            "statusText": "OK"
          }
          ```
        hideCodeBlock: true
        isSpotlight: true
  - id: gt
    title: gt()
    $ref: '@supabase/postgrest-js.PostgrestFilterBuilder.gt'
    examples:
      - id: with-select
        name: With `select()`
        code: |
          ```ts
          const { data, error } = await supabase
            .from('countries')
            .select()
            .gt('id', 2)
          ```
        data:
          sql: |
            ```sql
            create table
              countries (id int8 primary key, name text);

            insert into
              countries (id, name)
            values
              (1, 'Afghanistan'),
              (2, 'Albania'),
              (3, 'Algeria');
            ```
        response: |
          ```json
          {
            "data": [
              {
                "id": 3,
                "name": "Algeria"
              }
            ],
            "status": 200,
            "statusText": "OK"
          }
          ```
        hideCodeBlock: true
        isSpotlight: true
  - id: gte
    title: gte()
    $ref: '@supabase/postgrest-js.PostgrestFilterBuilder.gte'
    examples:
      - id: with-select
        name: With `select()`
        code: |
          ```ts
          const { data, error } = await supabase
            .from('countries')
            .select()
            .gte('id', 2)
          ```
        data:
          sql: |
            ```sql
            create table
              countries (id int8 primary key, name text);

            insert into
              countries (id, name)
            values
              (1, 'Afghanistan'),
              (2, 'Albania'),
              (3, 'Algeria');
            ```
        response: |
          ```json
          {
            "data": [
              {
                "id": 2,
                "name": "Albania"
              },
              {
                "id": 3,
                "name": "Algeria"
              }
            ],
            "status": 200,
            "statusText": "OK"
          }
          ```
        hideCodeBlock: true
        isSpotlight: true
  - id: lt
    title: lt()
    $ref: '@supabase/postgrest-js.PostgrestFilterBuilder.lt'
    examples:
      - id: with-select
        name: With `select()`
        code: |
          ```ts
          const { data, error } = await supabase
            .from('countries')
            .select()
            .lt('id', 2)
          ```
        data:
          sql: |
            ```sql
            create table
              countries (id int8 primary key, name text);

            insert into
              countries (id, name)
            values
              (1, 'Afghanistan'),
              (2, 'Albania'),
              (3, 'Algeria');
            ```
        response: |
          ```json
          {
            "data": [
              {
                "id": 1,
                "name": "Afghanistan"
              }
            ],
            "status": 200,
            "statusText": "OK"
          }
          ```
        hideCodeBlock: true
        isSpotlight: true
  - id: lte
    title: lte()
    $ref: '@supabase/postgrest-js.PostgrestFilterBuilder.lte'
    examples:
      - id: with-select
        name: With `select()`
        code: |
          ```ts
          const { data, error } = await supabase
            .from('countries')
            .select()
            .lte('id', 2)
          ```
        data:
          sql: |
            ```sql
            create table
              countries (id int8 primary key, name text);

            insert into
              countries (id, name)
            values
              (1, 'Afghanistan'),
              (2, 'Albania'),
              (3, 'Algeria');
            ```
        response: |
          ```json
          {
            "data": [
              {
                "id": 1,
                "name": "Afghanistan"
              },
              {
                "id": 2,
                "name": "Albania"
              }
            ],
            "status": 200,
            "statusText": "OK"
          }
          ```
        hideCodeBlock: true
        isSpotlight: true
  - id: like
    title: like()
    $ref: '@supabase/postgrest-js.PostgrestFilterBuilder.like'
    examples:
      - id: with-select
        name: With `select()`
        code: |
          ```ts
          const { data, error } = await supabase
            .from('countries')
            .select()
            .like('name', '%Alba%')
          ```
        data:
          sql: |
            ```sql
            create table
              countries (id int8 primary key, name text);

            insert into
              countries (id, name)
            values
              (1, 'Afghanistan'),
              (2, 'Albania'),
              (3, 'Algeria');
            ```
        response: |

        hideCodeBlock: true
        isSpotlight: true
  - id: ilike
    title: ilike()
    $ref: '@supabase/postgrest-js.PostgrestFilterBuilder.ilike'
    examples:
      - id: with-select
        name: With `select()`
        code: |
          ```ts
          const { data, error } = await supabase
            .from('countries')
            .select()
            .like('name', '%alba%')
          ```
        data:
          sql: |
            ```sql
            create table
              countries (id int8 primary key, name text);

            insert into
              countries (id, name)
            values
              (1, 'Afghanistan'),
              (2, 'Albania'),
              (3, 'Algeria');
            ```
          response: |
            ```json
            {
              "data": [
                {
                  "id": 2,
                  "name": "Albania"
                }
              ],
              "status": 200,
              "statusText": "OK"
            }
            ```
        hideCodeBlock: true
        isSpotlight: true
  - id: is
    title: is()
    $ref: '@supabase/postgrest-js.PostgrestFilterBuilder.is'
    examples:
      - id: checking-nullness
        name: Checking nullness
        code: |
          ```ts
          const { data, error } = await supabase
            .from('countries')
            .select()
<<<<<<< HEAD
            .ilike('name', '%alba%')
=======
            .eq('name', null)
>>>>>>> 32b8c45e
          ```
        data:
          sql: |
            ```sql
            create table
              countries (id int8 primary key, name text);

            insert into
              countries (id, name)
            values
<<<<<<< HEAD
              (1, 'Afghanistan'),
              (2, 'Albania'),
              (3, 'Algeria');
            ```
          response: |
            ```json
            {
              "data": [
                {
                  "id": 2,
                  "name": "Albania"
                }
              ],
              "status": 200,
              "statusText": "OK"
            }
            ```
        description: |
          <Tabs scrollable size="small" type="underlined" defaultActiveId="schema">
          <TabPanel id="schema" label="Schema">

            ```sql
            create table
              countries (id int8 primary key, name text);

            insert into
              countries (id, name)
            values
              (1, 'Afghanistan'),
              (2, 'Albania'),
              (3, 'Algeria');
            ```

          </TabPanel>
          <TabPanel id="js" label="JavaScript">

            ```ts
            const { data, error } = await supabase
              .from('countries')
              .select()
              .like('name', '%alba%')
            ```

          </TabPanel>
          <TabPanel id="result" label="Result">

            ```json
            {
              "data": [
                {
                  "id": 2,
                  "name": "Albania"
                }
              ],
              "status": 200,
              "statusText": "OK"
            }
            ```

          </TabPanel>
          </Tabs>
        hideCodeBlock: true
        isSpotlight: true
  - id: is
    title: is()
    $ref: '@supabase/postgrest-js.PostgrestFilterBuilder.is'
    examples:
      - id: checking-nullness
        name: Checking for nullness, true or false
        code: |
          ```ts
          const { data, error } = await supabase
            .from('countries')
            .select()
            .is('name', null)
          ```
        data:
          sql: |
            ```sql
            create table
              countries (id int8 primary key, name text);

            insert into
              countries (id, name)
            values
=======
>>>>>>> 32b8c45e
              (1, 'null'),
              (2, null);
            ```
        response: |
          ```json
          {
            "data": [
              {
                "id": 1,
                "name": "null"
              }
            ],
            "status": 200,
            "statusText": "OK"
          }
          ```
        description: |
          Using the `eq()` filter doesn't work when filtering for `null`.

          Instead, you need to use `is()`.

        hideCodeBlock: true
        isSpotlight: true
  - id: in
    title: in()
    $ref: '@supabase/postgrest-js.PostgrestFilterBuilder.in'
    examples:
      - id: with-select
        name: With `select()`
        code: |
          ```ts
          const { data, error } = await supabase
            .from('countries')
            .select()
            .in('name', ['Albania', 'Algeria'])
          ```
        data:
          sql: |
            ```sql
            create table
              countries (id int8 primary key, name text);

            insert into
              countries (id, name)
            values
              (1, 'Afghanistan'),
              (2, 'Albania'),
              (3, 'Algeria');
            ```
        response: |
          ```json
          {
            "data": [
              {
                "id": 2,
                "name": "Albania"
              },
              {
                "id": 3,
                "name": "Algeria"
              }
            ],
            "status": 200,
            "statusText": "OK"
          }
          ```
        hideCodeBlock: true
        isSpotlight: true
  - id: contains
    title: contains()
    $ref: '@supabase/postgrest-js.PostgrestFilterBuilder.contains'
    examples:
      - id: on-array-columns
        name: On array columns
        code: |
          ```ts
          const { data, error } = await supabase
            .from('users')
            .select()
            .contains('name', ['is:online', 'faction:red'])
          ```
        data:
          sql: |
            ```sql
            create table
              issues (
                id int8 primary key,
                title text,
                tags text[]
              );

            insert into
              issues (id, title, tags)
            values
              (1, 'Cache invalidation is not working', array['is:open', 'severity:high', 'priority:low']),
              (2, 'Use better names', array['is:open', 'severity:low', 'priority:medium']);
            ```
        response: |
          ```json
          {
            "data": [
              {
                "title": "Cache invalidation is not working"
              }
            ],
            "status": 200,
            "statusText": "OK"
          }
          ```
        hideCodeBlock: true
        isSpotlight: true
      - id: on-range-columns
        name: On range columns
        code: |
          ```ts
          const { data, error } = await supabase
            .from('reservations')
            .select()
            .contains('during', '[2000-01-01 13:00, 2000-01-01 13:30)')
          ```
        data:
          sql: |
            ```sql
            create table
              reservations (
                id int8 primary key,
                room_name text,
                during tsrange
              );

            insert into
              reservations (id, room_name, during)
            values
              (1, 'Emerald', '[2000-01-01 13:00, 2000-01-01 15:00)'),
              (2, 'Topaz', '[2000-01-02 09:00, 2000-01-02 10:00)');
            ```
        response: |
          ```json
          {
            "data": [
              {
                "id": 1,
                "room_name": "Emerald",
                "during": "[\"2000-01-01 13:00:00\",\"2000-01-01 15:00:00\")"
              }
            ],
            "status": 200,
            "statusText": "OK"
          }
          ```
        description: |
          Postgres supports a number of [range
          types](https://www.postgresql.org/docs/current/rangetypes.html). You
          can filter on range columns using the string representation of range
          values.
        hideCodeBlock: true
      - id: on-jsonb-columns
        name: On `jsonb` columns
        code: |
          ```ts
          const { data, error } = await supabase
            .from('users')
            .select('name')
            .contains('address', { postcode: 90210 })
          ```
        data:
          sql: |
            ```sql
            create table
              users (
                id int8 primary key,
                name text,
                address jsonb
              );

            insert into
              users (id, name, address)
            values
              (1, 'Michael', '{ "postcode": 90210, "street": "Melrose Place" }'),
              (2, 'Jane', '{}');
            ```
        response: |
          ```json
          {
            "data": [
              {
                "name": "Michael"
              }
            ],
            "status": 200,
            "statusText": "OK"
          }
          ```
        hideCodeBlock: true

  - id: contained-by
    title: containedBy()
    $ref: '@supabase/postgrest-js.PostgrestFilterBuilder.containedBy'
    examples:
      - id: on-array-columns
        name: On array columns
        code: |
          ```ts
          const { data, error } = await supabase
            .from('classes')
            .select('name')
            .containedBy('days', ['monday', 'tuesday', 'wednesday', 'friday'])
          ```
        data:
          sql: |
            ```sql
            create table
              classes (
                id int8 primary key,
                name text,
                days text[]
              );

            insert into
              classes (id, name, days)
            values
              (1, 'Chemistry', array['monday', 'friday']),
              (2, 'History', array['monday', 'wednesday', 'thursday']);
            ```
        response: |
          ```json
          {
            "data": [
              {
                "name": "Chemistry"
              }
            ],
            "status": 200,
            "statusText": "OK"
          }
          ```
        hideCodeBlock: true
        isSpotlight: true
      - id: on-range-columns
        name: On range columns
        code: |
          ```ts
          const { data, error } = await supabase
            .from('reservations')
            .select()
            .containedBy('during', '[2000-01-01 00:00, 2000-01-01 23:59)')
          ```
        data:
          sql: |
            ```sql
            create table
              reservations (
                id int8 primary key,
                room_name text,
                during tsrange
              );

            insert into
              reservations (id, room_name, during)
            values
              (1, 'Emerald', '[2000-01-01 13:00, 2000-01-01 15:00)'),
              (2, 'Topaz', '[2000-01-02 09:00, 2000-01-02 10:00)');
            ```
        response: |
          ```json
          {
            "data": [
              {
                "id": 1,
                "room_name": "Emerald",
                "during": "[\"2000-01-01 13:00:00\",\"2000-01-01 15:00:00\")"
              }
            ],
            "status": 200,
            "statusText": "OK"
          }
          ```
        description: |
          Postgres supports a number of [range
          types](https://www.postgresql.org/docs/current/rangetypes.html). You
          can filter on range columns using the string representation of range
          values.
        hideCodeBlock: true
      - id: on-jsonb-columns
        name: On `jsonb` columns
        code: |
          ```ts
          const { data, error } = await supabase
            .from('users')
            .select('name')
            .containedBy('address', {})
          ```
        data:
          sql: |
            ```sql
            create table
              users (
                id int8 primary key,
                name text,
                address jsonb
              );

            insert into
              users (id, name, address)
            values
              (1, 'Michael', '{ "postcode": 90210, "street": "Melrose Place" }'),
              (2, 'Jane', '{}');
            ```
        response: |
          ```json
            {
              "data": [
                {
                  "name": "Jane"
                }
              ],
              "status": 200,
              "statusText": "OK"
            }
            ```
        hideCodeBlock: true

  - id: range-gt
    title: rangeGt()
    $ref: '@supabase/postgrest-js.PostgrestFilterBuilder.rangeGt'
    examples:
      - id: with-select
        name: With `select()`
        code: |
          ```ts
          const { data, error } = await supabase
            .from('reservations')
            .select()
            .rangeGt('during', '[2000-01-02 08:00, 2000-01-02 09:00)')
          ```
        data:
          sql: |
            ```sql
            create table
              reservations (
                id int8 primary key,
                room_name text,
                during tsrange
              );

            insert into
              reservations (id, room_name, during)
            values
              (1, 'Emerald', '[2000-01-01 13:00, 2000-01-01 15:00)'),
              (2, 'Topaz', '[2000-01-02 09:00, 2000-01-02 10:00)');
            ```
        response: |
          ```json
            {
              "data": [
                {
                  "id": 2,
                  "room_name": "Topaz",
                  "during": "[\"2000-01-02 09:00:00\",\"2000-01-02 10:00:00\")"
                }
              ],
              "status": 200,
              "statusText": "OK"
            }
            ```
        description: |
          Postgres supports a number of [range
          types](https://www.postgresql.org/docs/current/rangetypes.html). You
          can filter on range columns using the string representation of range
          values.
        hideCodeBlock: true
        isSpotlight: true

  - id: range-gte
    title: rangeGte()
    $ref: '@supabase/postgrest-js.PostgrestFilterBuilder.rangeGte'
    examples:
      - id: with-select
        name: With `select()`
        code: |
          ```ts
          const { data, error } = await supabase
            .from('reservations')
            .select()
            .rangeGte('during', '[2000-01-02 08:30, 2000-01-02 09:30)')
          ```
        data:
          sql: |
            ```sql
            create table
              reservations (
                id int8 primary key,
                room_name text,
                during tsrange
              );

            insert into
              reservations (id, room_name, during)
            values
              (1, 'Emerald', '[2000-01-01 13:00, 2000-01-01 15:00)'),
              (2, 'Topaz', '[2000-01-02 09:00, 2000-01-02 10:00)');
            ```
        response: |
          ```json
            {
              "data": [
                {
                  "id": 2,
                  "room_name": "Topaz",
                  "during": "[\"2000-01-02 09:00:00\",\"2000-01-02 10:00:00\")"
                }
              ],
              "status": 200,
              "statusText": "OK"
            }
            ```
        description: |
          Postgres supports a number of [range
          types](https://www.postgresql.org/docs/current/rangetypes.html). You
          can filter on range columns using the string representation of range
          values.
        hideCodeBlock: true
        isSpotlight: true

  - id: range-lt
    title: rangeLt()
    $ref: '@supabase/postgrest-js.PostgrestFilterBuilder.rangeLt'
    examples:
      - id: with-select
        name: With `select()`
        code: |
          ```ts
          const { data, error } = await supabase
            .from('reservations')
            .select()
            .rangeLt('during', '[2000-01-01 15:00, 2000-01-01 16:00)')
          ```
        data:
          sql: |
            ```sql
            create table
              reservations (
                id int8 primary key,
                room_name text,
                during tsrange
              );

            insert into
              reservations (id, room_name, during)
            values
              (1, 'Emerald', '[2000-01-01 13:00, 2000-01-01 15:00)'),
              (2, 'Topaz', '[2000-01-02 09:00, 2000-01-02 10:00)');
            ```
        response: |
          ```json
          {
            "data": [
              {
                "id": 1,
                "room_name": "Emerald",
                "during": "[\"2000-01-01 13:00:00\",\"2000-01-01 15:00:00\")"
              }
            ],
            "status": 200,
            "statusText": "OK"
          }
          ```
        description: |
          Postgres supports a number of [range
          types](https://www.postgresql.org/docs/current/rangetypes.html). You
          can filter on range columns using the string representation of range
          values.
        hideCodeBlock: true
        isSpotlight: true
  - id: range-lte
    title: rangeLte()
    $ref: '@supabase/postgrest-js.PostgrestFilterBuilder.rangeLte'
    examples:
      - id: with-select
        name: With `select()`
        code: |
          ```ts
          const { data, error } = await supabase
            .from('reservations')
            .select()
            .rangeLte('during', '[2000-01-01 14:00, 2000-01-01 16:00)')
          ```
        data:
          sql: |
            ```sql
            create table
              reservations (
                id int8 primary key,
                room_name text,
                during tsrange
              );

            insert into
              reservations (id, room_name, during)
            values
              (1, 'Emerald', '[2000-01-01 13:00, 2000-01-01 15:00)'),
              (2, 'Topaz', '[2000-01-02 09:00, 2000-01-02 10:00)');
            ```
        response: |
          ```json
            {
              "data": [
                {
                  "id": 1,
                  "room_name": "Emerald",
                  "during": "[\"2000-01-01 13:00:00\",\"2000-01-01 15:00:00\")"
                }
              ],
              "status": 200,
              "statusText": "OK"
            }
            ```
        description: |
          Postgres supports a number of [range
          types](https://www.postgresql.org/docs/current/rangetypes.html). You
          can filter on range columns using the string representation of range
          values.
        hideCodeBlock: true
        isSpotlight: true

  - id: range-adjacent
    title: rangeAdjacent()
    $ref: '@supabase/postgrest-js.PostgrestFilterBuilder.rangeAdjacent'
    examples:
      - id: with-select
        name: With `select()`
        code: |
          ```ts
          const { data, error } = await supabase
            .from('reservations')
            .select()
            .rangeAdjacent('during', '[2000-01-01 12:00, 2000-01-01 13:00)')
          ```
        data:
          sql: |
            ```sql
            create table
              reservations (
                id int8 primary key,
                room_name text,
                during tsrange
              );

            insert into
              reservations (id, room_name, during)
            values
              (1, 'Emerald', '[2000-01-01 13:00, 2000-01-01 15:00)'),
              (2, 'Topaz', '[2000-01-02 09:00, 2000-01-02 10:00)');
            ```
        response: |
          ```json
          {
            "data": [
              {
                "id": 1,
                "room_name": "Emerald",
                "during": "[\"2000-01-01 13:00:00\",\"2000-01-01 15:00:00\")"
              }
            ],
            "status": 200,
            "statusText": "OK"
          }
          ```
        description: |
          Postgres supports a number of [range
          types](https://www.postgresql.org/docs/current/rangetypes.html). You
          can filter on range columns using the string representation of range
          values.
        hideCodeBlock: true
        isSpotlight: true

  - id: overlaps
    title: overlaps()
    $ref: '@supabase/postgrest-js.PostgrestFilterBuilder.overlaps'
    examples:
      - id: on-array-columns
        name: On array columns
        code: |
          ```ts
          const { data, error } = await supabase
            .from('issues')
            .select('title')
            .overlaps('tags', ['is:closed', 'severity:high'])
          ```
        data:
          sql: |
            ```sql
            create table
              issues (
                id int8 primary key,
                title text,
                tags text[]
              );

            insert into
              issues (id, title, tags)
            values
              (1, 'Cache invalidation is not working', array['is:open', 'severity:high', 'priority:low']),
              (2, 'Use better names', array['is:open', 'severity:low', 'priority:medium']);
            ```
        response: |
          ```json
          {
            "data": [
              {
                "title": "Cache invalidation is not working"
              }
            ],
            "status": 200,
            "statusText": "OK"
          }
          ```
        hideCodeBlock: true
        isSpotlight: true
      - id: on-range-columns
        name: On range columns
        code: |
          ```ts
          const { data, error } = await supabase
            .from('reservations')
            .select()
            .overlaps('during', '[2000-01-01 12:45, 2000-01-01 13:15)')
          ```
        data:
          sql: |
            ```sql
            create table
              reservations (
                id int8 primary key,
                room_name text,
                during tsrange
              );

            insert into
              reservations (id, room_name, during)
            values
              (1, 'Emerald', '[2000-01-01 13:00, 2000-01-01 15:00)'),
              (2, 'Topaz', '[2000-01-02 09:00, 2000-01-02 10:00)');
            ```
        response: |
          ```json
          {
            "data": [
              {
                "id": 1,
                "room_name": "Emerald",
                "during": "[\"2000-01-01 13:00:00\",\"2000-01-01 15:00:00\")"
              }
            ],
            "status": 200,
            "statusText": "OK"
          }
          ```
        description: |
          Postgres supports a number of [range
          types](https://www.postgresql.org/docs/current/rangetypes.html). You
          can filter on range columns using the string representation of range
          values.
        hideCodeBlock: true
  # TODO: schema & result
  - id: text-search
    title: textSearch()
    $ref: '@supabase/postgrest-js.PostgrestFilterBuilder.textSearch'
    notes:
      - For more information, see [Postgres full text search](/docs/guides/database/full-text-search).
    examples:
      - id: text-search
        name: Text search
        code: |
          ```ts
          const { data, error } = await supabase
            .from('quotes')
            .select('catchphrase')
            .textSearch('catchphrase', `'fat' & 'cat'`, {
              config: 'english'
            })
          ```
      - id: basic-normalization
        name: Basic normalization
        description: Uses PostgreSQL's `plainto_tsquery` function.
        code: |
          ```ts
          const { data, error } = await supabase
            .from('quotes')
            .select('catchphrase')
            .textSearch('catchphrase', `'fat' & 'cat'`, {
              type: 'plain',
              config: 'english'
            })
          ```
      - id: full-normalization
        name: Full normalization
        description: Uses PostgreSQL's `phraseto_tsquery` function.
        code: |
          ```ts
          const { data, error } = await supabase
            .from('quotes')
            .select('catchphrase')
            .textSearch('catchphrase', `'fat' & 'cat'`, {
              type: 'phrase',
              config: 'english'
            })
          ```
      - id: web-search
        name: Websearch
        description: |
          Uses PostgreSQL's `websearch_to_tsquery` function.
          This function will never raise syntax errors, which makes it possible to use raw user-supplied input for search, and can be used
          with advanced operators.

          - `unquoted text`: text not inside quote marks will be converted to terms separated by & operators, as if processed by plainto_tsquery.
          - `"quoted text"`: text inside quote marks will be converted to terms separated by <-> operators, as if processed by phraseto_tsquery.
          - `OR`: the word “or” will be converted to the | operator.
          - `-`: a dash will be converted to the ! operator.

        code: |
          ```ts
          const { data, error } = await supabase
            .from('quotes')
            .select('catchphrase')
            .textSearch('catchphrase', `'fat or cat'`, {
              type: 'websearch',
              config: 'english'
            })
          ```

  - id: match
    title: match()
    $ref: '@supabase/postgrest-js.PostgrestFilterBuilder.match'
    examples:
      - id: with-select
        name: With `select()`
        code: |
          ```ts
          const { data, error } = await supabase
            .from('countries')
            .select('name')
            .match({ id: 2, name: 'Albania' })
          ```
        data:
          sql: |
            ```sql
            create table
              countries (id int8 primary key, name text);

            insert into
              countries (id, name)
            values
              (1, 'Afghanistan'),
              (2, 'Albania'),
              (3, 'Algeria');
            ```
        response: |
          ```json
          {
            "data": [
              {
                "name": "Albania"
              }
            ],
            "status": 200,
            "statusText": "OK"
          }
          ```
        hideCodeBlock: true
        isSpotlight: true
  - id: not
    title: not()
    $ref: '@supabase/postgrest-js.PostgrestFilterBuilder.not'
    notes: |
      not() expects you to use the raw PostgREST syntax for the filter values.

      ```ts
      .not('id', 'in', '(5,6,7)')  // Use `()` for `in` filter
      .not('arraycol', 'cs', '{"a","b"}')  // Use `cs` for `contains()`, `{}` for array values
      ```
    examples:
      - id: with-select
        name: With `select()`
        code: |
          ```ts
          const { data, error } = await supabase
            .from('countries')
            .select()
            .not('name', 'is', null)
          ```
        data:
          sql: |
            ```sql
            create table
              countries (id int8 primary key, name text);

            insert into
              countries (id, name)
            values
              (1, 'null'),
              (2, null);
            ```
        response: |
          ```json
            {
              "data": [
                {
                  "id": 1,
                  "name": "null"
                }
              ],
              "status": 200,
              "statusText": "OK"
            }
            ```
        hideCodeBlock: true
        isSpotlight: true
  - id: or
    title: or()
    $ref: '@supabase/postgrest-js.PostgrestFilterBuilder.or'
    notes: |
      or() expects you to use the raw PostgREST syntax for the filter names and values.

      ```ts
      .or('id.in.(5,6,7), arraycol.cs.{"a","b"}')  // Use `()` for `in` filter, `{}` for array values and `cs` for `contains()`.
      .or('id.in.(5,6,7), arraycol.cd.{"a","b"}')  // Use `cd` for `containedBy()`
      ```
    examples:
      - id: with-select
        name: With `select()`
        code: |
          ```ts
          const { data, error } = await supabase
            .from('countries')
            .select('name')
            .or('id.eq.2,name.eq.Algeria')
          ```
        data:
          sql: |
            ```sql
            create table
              countries (id int8 primary key, name text);

            insert into
              countries (id, name)
            values
              (1, 'Afghanistan'),
              (2, 'Albania'),
              (3, 'Algeria');
            ```
        response: |
          ```json
          {
            "data": [
              {
                "name": "Albania"
              },
              {
                "name": "Algeria"
              }
            ],
            "status": 200,
            "statusText": "OK"
          }
          ```
        hideCodeBlock: true
        isSpotlight: true
      - id: use-or-with-and
        name: Use `or` with `and`
        code: |
          ```ts
          const { data, error } = await supabase
            .from('countries')
            .select('name')
            .or('id.gt.3,and(id.eq.1,name.eq.Afghanistan)')
          ```
        data:
          sql: |
            ```sql
            create table
              countries (id int8 primary key, name text);

            insert into
              countries (id, name)
            values
              (1, 'Afghanistan'),
              (2, 'Albania'),
              (3, 'Algeria');
            ```
        reponse: |
          ```json
          {
            "data": [
              {
                "name": "Afghanistan"
              }
            ],
            "status": 200,
            "statusText": "OK"
          }
          ```
        hideCodeBlock: true
      - id: use-or-on-foreign-tables
        name: Use `or` on foreign tables
        code: |
          ```ts
          const { data, error } = await supabase
            .from('countries')
            .select(`
              name,
              cities!inner (
                name
              )
            `)
            .or('country_id.eq.1,name.eq.Beijing', { foreignTable: 'cities' })
          ```
        data:
          sql: |
            ```sql
            create table
              countries (id int8 primary key, name text);
            create table
              cities (
                id int8 primary key,
                country_id int8 not null references countries,
                name text
              );

            insert into
              countries (id, name)
            values
              (1, 'Germany'),
              (2, 'Indonesia');
            insert into
              cities (id, country_id, name)
            values
              (1, 2, 'Bali'),
              (2, 1, 'Munich');
            ```
        response: |
          ```json
          {
            "data": [
              {
                "name": "Germany",
                "cities": [
                  {
                    "name": "Munich"
                  }
                ]
              }
            ],
            "status": 200,
            "statusText": "OK"
          }
          ```
        hideCodeBlock: true

  - id: filter
    title: filter()
    $ref: '@supabase/postgrest-js.PostgrestFilterBuilder.filter'
    notes: |
      filter() expects you to use the raw PostgREST syntax for the filter values.

      ```ts
      .filter('id', 'in', '(5,6,7)')  // Use `()` for `in` filter
      .filter('arraycol', 'cs', '{"a","b"}')  // Use `cs` for `contains()`, `{}` for array values
      ```
    examples:
      - id: with-select
        name: With `select()`
        code: |
          ```ts
          const { data, error } = await supabase
            .from('countries')
            .select()
            .filter('name', 'in', '("Algeria","Japan")')
          ```
        data:
          sql: |
            ```sql
            create table
              countries (id int8 primary key, name text);

            insert into
              countries (id, name)
            values
              (1, 'Afghanistan'),
              (2, 'Albania'),
              (3, 'Algeria');
            ```
        response: |
          ```json
          {
            "data": [
              {
                "id": 3,
                "name": "Algeria"
              }
            ],
            "status": 200,
            "statusText": "OK"
          }
          ```
        hideCodeBlock: true
        isSpotlight: true
      - id: on-a-foreign-table
        name: On a foreign table
        code: |
          ```ts
          const { data, error } = await supabase
            .from('countries')
            .select(`
              name,
              cities!inner (
                name
              )
            `)
            .filter('cities.name', 'eq', 'Bali')
          ```
        data:
          sql: |
            ```sql
            create table
              countries (id int8 primary key, name text);
            create table
              cities (
                id int8 primary key,
                country_id int8 not null references countries,
                name text
              );

            insert into
              countries (id, name)
            values
              (1, 'Germany'),
              (2, 'Indonesia');
            insert into
              cities (id, country_id, name)
            values
              (1, 2, 'Bali'),
              (2, 1, 'Munich');
            ```
        response: |
          ```json
          {
            "data": [
              {
                "name": "Indonesia",
                "cities": [
                  {
                    "name": "Bali"
                  }
                ]
              }
            ],
            "status": 200,
            "statusText": "OK"
          }
          ```
        hideCodeBlock: true
  - id: using-modifiers
    title: Using Modifiers
    description: |
      Filters work on the row level—they allows you to return rows that
      only match certain conditions without changing the shape of the rows.
      Modifiers are everything that don't fit that definition—allowing you to
      change the format of the response (e.g., returning a CSV string).

      Modifiers must be specified after filters. Some modifiers only apply for
      queries that return rows (e.g., `select()` or `rpc()` on a function that
      returns a table response).

  - id: db-modifiers-select
    title: select()
    $ref: '@supabase/postgrest-js.PostgrestTransformBuilder.select'
    examples:
      - id: with-upsert
        name: With `upsert()`
        code: |
          ```ts
          const { data, error } = await supabase
            .from('countries')
            .upsert({ id: 1, name: 'Algeria' })
            .select()
          ```
        data:
          sql: |
            ```sql
            create table
              countries (id int8 primary key, name text);

            insert into
              countries (id, name)
            values
              (1, 'Afghanistan');
            ```
        response: |
          ```json
          {
            "data": [
              {
                "id": 1,
                "name": "Algeria"
              }
            ],
            "status": 201,
            "statusText": "Created"
          }
          ```
        hideCodeBlock: true
        isSpotlight: true
  - id: order
    title: order()
    $ref: '@supabase/postgrest-js.PostgrestTransformBuilder.order'
    examples:
      - id: with-select
        name: With `select()`
        code: |
          ```ts
          const { data, error } = await supabase
            .from('cities')
            .select('name', 'country_id')
            .order('id', { ascending: false })
          ```
        data:
          sql: |
            ```sql
            create table
              countries (id int8 primary key, name text);

            insert into
              countries (id, name)
            values
              (1, 'Afghanistan'),
              (2, 'Albania'),
              (3, 'Algeria');
            ```
        response: |
          ```json
          {
            "data": [
              {
                "id": 3,
                "name": "Algeria"
              },
              {
                "id": 2,
                "name": "Albania"
              },
              {
                "id": 1,
                "name": "Afghanistan"
              }
            ],
            "status": 200,
            "statusText": "OK"
          }
          ```
        hideCodeBlock: true
        isSpotlight: true
      - id: on-a-foreign-table
        name: On a foreign table
        code: |
          ```ts
            const { data, error } = await supabase
              .from('countries')
              .select(`
                name,
                cities (
                  name
                )
              `)
              .order('name', { foreignTable: 'cities', ascending: false })
            ```
        data:
          sql: |
            ```sql
            create table
              countries (id int8 primary key, name text);
            create table
              cities (
                id int8 primary key,
                country_id int8 not null references countries,
                name text
              );

            insert into
              countries (id, name)
            values
              (1, 'United States'),
              (2, 'Vanuatu');
            insert into
              cities (id, country_id, name)
            values
              (1, 1, 'Atlanta'),
              (2, 1, 'New York City');
            ```
        response: |
          ```json
          {
            "data": [
              {
                "name": "United States",
                "cities": [
                  {
                    "name": "New York City"
                  },
                  {
                    "name": "Atlanta"
                  }
                ]
              },
              {
                "name": "Vanuatu",
                "cities": []
              }
            ],
            "status": 200,
            "statusText": "OK"
          }
          ```
        description: |
          Ordering on foreign tables doesn't affect the ordering of
          the parent table.
        hideCodeBlock: true

  - id: limit
    title: limit()
    $ref: '@supabase/postgrest-js.PostgrestTransformBuilder.limit'
    examples:
      - id: with-select
        name: With `select()`
        code: |
          ```ts
          const { data, error } = await supabase
            .from('countries')
            .select('name')
            .limit(1)
          ```
        data:
          sql: |
            ```sql
            create table
              countries (id int8 primary key, name text);

            insert into
              countries (id, name)
            values
              (1, 'Afghanistan'),
              (2, 'Albania'),
              (3, 'Algeria');
            ```
        response: |
          ```json
          {
            "data": [
              {
                "name": "Afghanistan"
              }
            ],
            "status": 200,
            "statusText": "OK"
          }
          ```
        hideCodeBlock: true
        isSpotlight: true
      - id: on-a-foreign-table
        name: On a foreign table
        code: |
          ```ts
          const { data, error } = await supabase
            .from('countries')
            .select(`
              name,
              cities (
                name
              )
            `)
            .limit(1, { foreignTable: 'cities' })
          ```
        data:
          sql: |
            ```sql
            create table
              countries (id int8 primary key, name text);
            create table
              cities (
                id int8 primary key,
                country_id int8 not null references countries,
                name text
              );

            insert into
              countries (id, name)
            values
              (1, 'United States');
            insert into
              cities (id, country_id, name)
            values
              (1, 1, 'Atlanta'),
              (2, 1, 'New York City');
            ```
        response: |
          ```json
          {
            "data": [
              {
                "name": "United States",
                "cities": [
                  {
                    "name": "Atlanta"
                  }
                ]
              }
            ],
            "status": 200,
            "statusText": "OK"
          }
          ```
        hideCodeBlock: true
  - id: range
    title: range()
    $ref: '@supabase/postgrest-js.PostgrestTransformBuilder.range'
    examples:
      - id: with-select
        name: With `select()`
        code: |
          ```ts
          const { data, error } = await supabase
            .from('countries')
            .select('name')
            .range(0, 1)
          ```
        data:
          sql: |
            ```sql
            create table
              countries (id int8 primary key, name text);

            insert into
              countries (id, name)
            values
              (1, 'Afghanistan'),
              (2, 'Albania'),
              (3, 'Algeria');
            ```
        response: |
          ```json
          {
            "data": [
              {
                "name": "Afghanistan"
              },
              {
                "name": "Albania"
              }
            ],
            "status": 200,
            "statusText": "OK"
          }
          ```
        hideCodeBlock: true
        isSpotlight: true
  - id: abort-signal
    $ref: '@supabase/postgrest-js.PostgrestTransformBuilder.abortSignal'
    title: abortSignal()
    examples:
      - id: aborting-requests-in-flight
        name: Aborting requests in-flight
        code: |
          ```ts
          const ac = new AbortController()
          ac.abort()
          const { data, error } = await supabase
            .from('very_big_table')
            .select()
            .abortSignal(ac.signal)
          ```
        data:
          sql: |
            ```ts
            const ac = new AbortController()
            ac.abort()
            const { data, error } = await supabase
              .from('very_big_table')
              .select()
              .abortSignal(ac.signal)
            ```
        response: |
          ```json
            {
              "error": {
                "message": "FetchError: The user aborted a request.",
                "details": "",
                "hint": "",
                "code": ""
              },
              "status": 400,
              "statusText": "Bad Request"
            }
            ```
        description: |
          You can use an [`AbortController`](https://developer.mozilla.org/en-US/docs/Web/API/AbortController) to abort requests. 
          Note that `status` and `statusText` don't mean anything for aborted requests as the request wasn't fulfilled.
        hideCodeBlock: true
        isSpotlight: true
  - id: single
    title: single()
    $ref: '@supabase/postgrest-js.PostgrestTransformBuilder.single'
    examples:
      - id: with-select
        name: With `select()`
        code: |
          ```ts
          const { data, error } = await supabase
            .from('countries')
            .select('name')
            .limit(1)
            .single()
          ```
        data:
          sql: |
            ```sql
            create table
              countries (id int8 primary key, name text);

            insert into
              countries (id, name)
            values
              (1, 'Afghanistan'),
              (2, 'Albania'),
              (3, 'Algeria');
            ```
        response: |
          ```json
          {
            "data": {
              "name": "Afghanistan"
            },
            "status": 200,
            "statusText": "OK"
          }
          ```
        hideCodeBlock: true
        isSpotlight: true
  - id: maybe-single
    title: maybeSingle()
    $ref: '@supabase/postgrest-js.PostgrestTransformBuilder.maybeSingle'
    examples:
      - id: with-select
        name: With `select()`
        code: |
          ```ts
          const { data, error } = await supabase
            .from('countries')
            .select()
            .eq('name', 'Singapore')
            .maybeSingle()
          ```
        data:
          sql: |
            ```sql
            create table
              countries (id int8 primary key, name text);

            insert into
              countries (id, name)
            values
              (1, 'Afghanistan'),
              (2, 'Albania'),
              (3, 'Algeria');
            ```
        response: |
          ```json
          {
            "status": 200,
            "statusText": "OK"
          }
          ```
        hideCodeBlock: true
        isSpotlight: true
  - id: csv
    $ref: '@supabase/postgrest-js.PostgrestTransformBuilder.csv'
    title: csv()
    examples:
      - id: return-data-as-csv
        name: Return data as CSV
        code: |
          ```ts
          const { data, error } = await supabase
            .from('countries')
            .select()
            .csv()
          ```
        data:
          sql: |
            ```sql
            create table
              countries (id int8 primary key, name text);

            insert into
              countries (id, name)
            values
              (1, 'Afghanistan'),
              (2, 'Albania'),
              (3, 'Algeria');
            ```
        response: |
          ```json
          {
            "data": "id,name\n1,Afghanistan\n2,Albania\n3,Algeria",
            "status": 200,
            "statusText": "OK"
          }
          ```
        description: |
          By default, the data is returned in JSON format, but can also be returned as Comma Separated Values.
        hideCodeBlock: true
        isSpotlight: true

  # NOTE: Not available on currently deployed PostgREST
  # db.geojson():
  #   $ref: '@supabase/postgrest-js.PostgrestTransformBuilder.geojson'
  #   title: geojson()

  # NOTE: Not available on currently deployed PostgREST
  # db.explain():
  #   $ref: '@supabase/postgrest-js.PostgrestTransformBuilder.explain'
  #   title: explain()

  # NOTE: Not available on currently deployed PostgREST
  # db.rollback():
  #   $ref: '@supabase/postgrest-js.PostgrestTransformBuilder.rollback'
  #   title: rollback()
  #   examples:
  #     - id: With `delete()`
  #       description: |
  #         <details>
  #           <summary>Schema</summary>

  #           ```sql
  #           create table
  #             countries (id int8 primary key, name text);

  #           insert into
  #             countries (id, name)
  #           values
  #             (1, 'Spain');
  #           ```
  #         </details>

  #         ```ts
  #         const { error } = await supabase
  #           .from('countries')
  #           .delete()
  #           .eq('id', 1)
  #           .rollback()
  #         ```

  #         <details>
  #           <summary>Result</summary>

  #           ```json
  #           {
  #             "status": 204,
  #             "statusText": "No Content"
  #           }
  #           ```
  #         </details>

  #         ```ts
  #         const { data, error } = await supabase
  #           .from('countries')
  #           .select()
  #         ```

  #         <details>
  #           <summary>Result</summary>

  #           ```json
  #           {
  #             "data": [
  #               {
  #                 "id": 1,
  #                 "name": "Spain"
  #               }
  #             ],
  #             "status": 200,
  #             "statusText": "OK"
  #           }
  #           ```
  #         </details>
  #       hideCodeBlock: true
  #       isSpotlight: true
  #       js: |
  #         ```ts
  #         const { error } = await supabase
  #           .from('countries')
  #           .delete()
  #           .eq('id', 1)
  #         ```

  - id: invoke
    title: invoke()
    description: |
      Invoke a Supabase Function.
    $ref: '@supabase/functions-js.FunctionsClient.invoke'
    notes: |
      - Requires an Authorization header.
      - Invoke params generally match the [Fetch API](https://developer.mozilla.org/en-US/docs/Web/API/Fetch_API) spec.
      - When you pass in a body to your function, we automatically attach the Content-Type header for `Blob`, `ArrayBuffer`, `File`, `FormData` and `String`. If it doesn't match any of these types we assume the payload is `json`, serialise it and attach the `Content-Type` header as `application/json`. You can override this behaviour by passing in a `Content-Type` header of your own.
      - Responses are automatically parsed as `json`, `blob` and `form-data` depending on the `Content-Type` header sent by your function. Responses are parsed as `text` by default.
    examples:
      - id: basic-invocation
        name: Basic invocation
        isSpotlight: true
        code: |
          ```js
          const { data, error } = await supabase.functions.invoke('hello', {
            body: { foo: 'bar' }
          })
          ```
      - id: error-handling
        name: Error handling
        description: |
          A `FunctionsHttpError` error is returned if your function throws an error, `FunctionsRelayError` if the Supabase Relay has an error processing your function and `FunctionsFetchError` if there is a network error in calling your function.
        isSpotlight: true
        code: |
          ```js
          import { FunctionsHttpError, FunctionsRelayError, FunctionsFetchError } from "@supabase/supabase-js";

          const { data, error } = await supabase.functions.invoke('hello', {
            headers: {
              "my-custom-header": 'my-custom-header-value'
            },
            body: { foo: 'bar' }
          })

          if (error instanceof FunctionsHttpError) {
            console.log('Function returned an error', error.message)
          } else if (error instanceof FunctionsRelayError) {
            console.log('Relay error:', error.message)
          } else if (error instanceof FunctionsFetchError) {
            console.log('Fetch error:', error.message)
          }
          ```
      - id: passing-custom-headers
        name: Passing custom headers
        description: |
          You can pass custom headers to your function. Note: supabase-js automatically passes the `Authorization` header with the signed in user's JWT.
        isSpotlight: true
        code: |
          ```js
          const { data, error } = await supabase.functions.invoke('hello', {
            headers: {
              "my-custom-header": 'my-custom-header-value'
            },
            body: { foo: 'bar' }
          })
          ```

  - id: subscribe
    title: on().subscribe()
    $ref: '@supabase/realtime-js.RealtimeChannel.on'
    notes: |
      - Realtime is disabled by default for new Projects for better database performance and security. You can turn it on by [managing replication](/docs/guides/api#managing-realtime).
      - Row level security is not applied to delete statements.
      - If you want to receive the "previous" data for updates and deletes, you will need to set `REPLICA IDENTITY` to `FULL`, like this: `ALTER TABLE your_table REPLICA IDENTITY FULL;`
      - When a delete occurs, the contents of old_record will be broadcast to all subscribers to that table so ensure that each table's replica identity only contains information that is safe to expose publicly.
      - The channel name must exactly match the schema/table/filter you want to listen to separated by colons. See below examples for additional context.
    examples:
      - id: listen-to-all-database-changes
        name: Listen to all database changes
        isSpotlight: true
        code: |
          ```js
          supabase
            .channel('*')
            .on('postgres_changes', { event: '*', schema: '*' }, payload => {
              console.log('Change received!', payload)
            })
            .subscribe()
          ```
      - id: listening-to-a-specific-table
        name: Listening to a specific table
        code: |
          ```js
          supabase
            .channel('public:countries')
            .on('postgres_changes', { event: '*', schema: 'public', table: 'countries' }, payload => {
              console.log('Change received!', payload)
            })
            .subscribe()
          ```
      - id: listening-to-inserts
        name: Listening to inserts
        code: |
          ```js
          supabase
            .channel('public:countries')
            .on('postgres_changes', { event: 'INSERT', schema: 'public', table: 'countries' }, payload => {
              console.log('Change received!', payload)
            })
            .subscribe()
          ```
      - id: listening-to-updates
        name: Listening to updates
        description: |
          By default, Supabase will send only the updated record. If you want to receive the previous values as well you can
          enable full replication for the table you are listening to:

          ```sql
          alter table "your_table" replica identity full;
          ```
        code: |
          ```js
          supabase
            .channel('public:countries')
            .on('postgres_changes', { event: 'UPDATE', schema: 'public', table: 'countries' }, payload => {
              console.log('Change received!', payload)
            })
            .subscribe()
          ```
      - id: listening-to-deletes
        name: Listening to deletes
        description: |
          By default, Supabase does not send deleted records. If you want to receive the deleted record you can
          enable full replication for the table you are listening too:

          ```sql
          alter table "your_table" replica identity full;
          ```
        code: |
          ```js
          supabase
            .channel('public:countries')
            .on('postgres_changes', { event: 'DELETE', schema: 'public', table: 'countries' }, payload => {
              console.log('Change received!', payload)
            })
            .subscribe()
          ```
      - id: listening-to-multiple-events
        name: Listening to multiple events
        description: You can chain listeners if you want to listen to multiple events for each table.
        code: |
          ```js
          supabase
            .channel('public:countries')
            .on('postgres_changes', { event: 'INSERT', schema: 'public', table: 'countries' }, handleRecordInserted)
            .on('postgres_changes', { event: 'DELETE', schema: 'public', table: 'countries' }, handleRecordDeleted)
            .subscribe()
          ```
      - id: listening-to-row-level-changes
        name: Listening to row level changes
        description: You can listen to individual rows using the format `{table}:{col}=eq.{val}` - where `{col}` is the column name, and `{val}` is the value which you want to match.
        notes: |
          - ``eq`` filter works with all database types as under the hood, it's casting both the filter value and the database value to the correct type and then comparing them.
        code: |
          ```js
          supabase
            .channel('public:countries:id=eq.200')
            .on('postgres_changes', { event: 'UPDATE', schema: 'public', table: 'countries', filter: 'id=eq.200' }, handleRecordUpdated)
            .subscribe()
          ```

  - id: get-channels
    title: getChannels()
    $ref: '@supabase/supabase-js.index.SupabaseClient.getChannels'
    examples:
      - id: get-all-channels
        name: Get all channels
        isSpotlight: true
        code: |
          ```js
          const channels = supabase.getChannels()
          ```

  - id: remove-channel
    title: removeChannel()
    $ref: '@supabase/supabase-js.index.SupabaseClient.removeChannel'
    notes: |
      - Removing a channel is a great way to maintain the performance of your project's Realtime service as well as your database if you're listening to Postgres changes. Supabase will automatically handle cleanup 30 seconds after a client is disconnected, but unused channels may cause degradation as more clients are simultaneously subscribed.
    examples:
      - id: removes-a-channel
        name: Removes a channel
        isSpotlight: true
        code: |
          ```js
          supabase.removeChannel(myChannel)
          ```

  - id: remove-all-channels
    title: removeAllChannels()
    $ref: '@supabase/supabase-js.index.SupabaseClient.removeAllChannels'
    notes: |
      - Removing channels is a great way to maintain the performance of your project's Realtime service as well as your database if you're listening to Postgres changes. Supabase will automatically handle cleanup 30 seconds after a client is disconnected, but unused channels may cause degradation as more clients are simultaneously subscribed.
    examples:
      - id: remove-all-channels
        name: Remove all channels
        isSpotlight: true
        code: |
          ```js
          supabase.removeAllChannels()
          ```

  - id: list-buckets
    title: listBuckets()
    $ref: '@supabase/storage-js.packages/StorageBucketApi.default.listBuckets'
    notes: |
      - RLS policy permissions required:
        - `buckets` table permissions: `select`
        - `objects` table permissions: none
      - Refer to the [Storage guide](/docs/guides/storage#access-control) on how access control works
    examples:
      - id: list-buckets
        name: List buckets
        isSpotlight: true
        code: |
          ```js
          const { data, error } = await supabase
            .storage
            .listBuckets()
          ```

  - id: get-bucket
    title: getBucket()
    $ref: '@supabase/storage-js.packages/StorageBucketApi.default.getBucket'
    notes: |
      - RLS policy permissions required:
        - `buckets` table permissions: `select`
        - `objects` table permissions: none
      - Refer to the [Storage guide](/docs/guides/storage#access-control) on how access control works
    examples:
      - id: get-bucket
        name: Get bucket
        isSpotlight: true
        code: |
          ```js
          const { data, error } = await supabase
            .storage
            .getBucket('avatars')
          ```

  - id: create-bucket
    title: createBucket()
    $ref: '@supabase/storage-js.packages/StorageBucketApi.default.createBucket'
    notes: |
      - RLS policy permissions required:
        - `buckets` table permissions: `insert`
        - `objects` table permissions: none
      - Refer to the [Storage guide](/docs/guides/storage#access-control) on how access control works
    examples:
      - id: create-bucket
        name: Create bucket
        isSpotlight: true
        code: |
          ```js
          const { data, error } = await supabase
            .storage
            .createBucket('avatars', { public: false })
          ```

  - id: empty-bucket
    title: emptyBucket()
    $ref: '@supabase/storage-js.packages/StorageBucketApi.default.emptyBucket'
    notes: |
      - RLS policy permissions required:
        - `buckets` table permissions: `select`
        - `objects` table permissions: `select` and `delete`
      - Refer to the [Storage guide](/docs/guides/storage#access-control) on how access control works
    examples:
      - id: empty-bucket
        name: Empty bucket
        isSpotlight: true
        code: |
          ```js
          const { data, error } = await supabase
            .storage
            .emptyBucket('avatars')
          ```
  - id: update-bucket
    title: updateBucket()
    $ref: '@supabase/storage-js.packages/StorageBucketApi.default.updateBucket'
    notes: |
      - RLS policy permissions required:
        - `buckets` table permissions: `update`
        - `objects` table permissions: none
      - Refer to the [Storage guide](/docs/guides/storage#access-control) on how access control works
    examples:
      - id: update-bucket
        name: Update bucket
        isSpotlight: true
        code: |
          ```js
          const { data, error } = await supabase
            .storage
            .updateBucket('avatars', { public: false })
          ```

  - id: delete-bucket
    title: deleteBucket()
    $ref: '@supabase/storage-js.packages/StorageBucketApi.default.deleteBucket'
    notes: |
      - RLS policy permissions required:
        - `buckets` table permissions: `select` and `delete`
        - `objects` table permissions: none
      - Refer to the [Storage guide](/docs/guides/storage#access-control) on how access control works
    examples:
      - id: delete-bucket
        name: Delete bucket
        isSpotlight: true
        code: |
          ```js
          const { data, error } = await supabase
            .storage
            .deleteBucket('avatars')
          ```

  - id: from-upload
    title: from.upload()
    $ref: '@supabase/storage-js.packages/StorageFileApi.default.upload'
    notes: |
      - RLS policy permissions required:
        - `buckets` table permissions: none
        - `objects` table permissions: `insert`
      - Refer to the [Storage guide](/docs/guides/storage#access-control) on how access control works
      - For React Native, using either `Blob`, `File` or `FormData` does not work as intended. Upload file using `ArrayBuffer` from base64 file data instead, see example below.
    examples:
      - id: upload-file
        name: Upload file
        isSpotlight: true
        code: |
          ```js
          const avatarFile = event.target.files[0]
          const { data, error } = await supabase
            .storage
            .from('avatars')
            .upload('public/avatar1.png', avatarFile, {
              cacheControl: '3600',
              upsert: false
            })
          ```
      - id: upload-file-using-arraybuffer-from-base64-file-data
        name: Upload file using `ArrayBuffer` from base64 file data
        code: |
          ```js
          import { decode } from 'base64-arraybuffer'

          const { data, error } = await supabase
            .storage
            .from('avatars')
            .upload('public/avatar1.png', decode('base64FileData'), {
              contentType: 'image/png'
            })
          ```

  - id: from-update
    title: from.update()
    $ref: '@supabase/storage-js.packages/StorageFileApi.default.update'
    notes: |
      - RLS policy permissions required:
        - `buckets` table permissions: none
        - `objects` table permissions: `update` and `select`
      - Refer to the [Storage guide](/docs/guides/storage#access-control) on how access control works
      - For React Native, using either `Blob`, `File` or `FormData` does not work as intended. Update file using `ArrayBuffer` from base64 file data instead, see example below.
    examples:
      - id: update-file
        name: Update file
        isSpotlight: true
        code: |
          ```js
          const avatarFile = event.target.files[0]
          const { data, error } = await supabase
            .storage
            .from('avatars')
            .update('public/avatar1.png', avatarFile, {
              cacheControl: '3600',
              upsert: false
            })
          ```
      - id: update-file-using-arraybuffer-from-base64-file-data
        name: Update file using `ArrayBuffer` from base64 file data
        code: |
          ```js
          import {decode} from 'base64-arraybuffer'

          const { data, error } = await supabase
            .storage
            .from('avatars')
            .update('public/avatar1.png', decode('base64FileData'), {
              contentType: 'image/png'
            })
          ```

  - id: from-move
    title: from.move()
    $ref: '@supabase/storage-js.packages/StorageFileApi.default.move'
    notes: |
      - RLS policy permissions required:
        - `buckets` table permissions: none
        - `objects` table permissions: `update` and `select`
      - Refer to the [Storage guide](/docs/guides/storage#access-control) on how access control works
    examples:
      - id: move-file
        name: Move file
        isSpotlight: true
        code: |
          ```js
          const { data, error } = await supabase
            .storage
            .from('avatars')
            .move('public/avatar1.png', 'private/avatar2.png')
          ```

  - id: from-copy
    title: from.copy()
    $ref: '@supabase/storage-js.packages/StorageFileApi.default.copy'
    notes: |
      - RLS policy permissions required:
        - `buckets` table permissions: none
        - `objects` table permissions: `insert` and `select`
      - Refer to the [Storage guide](/docs/guides/storage#access-control) on how access control works
    examples:
      - id: copy-file
        name: Copy file
        isSpotlight: true
        code: |
          ```js
          const { data, error } = await supabase
            .storage
            .from('avatars')
            .copy('public/avatar1.png', 'private/avatar2.png')
          ```

  - id: from-create-signed-url
    title: from.createSignedUrl()
    $ref: '@supabase/storage-js.packages/StorageFileApi.default.createSignedUrl'
    notes: |
      - RLS policy permissions required:
        - `buckets` table permissions: none
        - `objects` table permissions: `select`
      - Refer to the [Storage guide](/docs/guides/storage#access-control) on how access control works
    examples:
      - id: create-signed-url
        name: Create Signed URL
        isSpotlight: true
        code: |
          ```js
          const { data, error } = await supabase
            .storage
            .from('avatars')
            .createSignedUrl('folder/avatar1.png', 60)
          ```
      - id: create-signed-url-with-transformations
        name: Create a signed URL for an asset with transformations
        isSpotlight: true
        code: |
          ```js
          const { data } = supabase
            .storage
            .from('avatars')
            .createSignedUrl('folder/avatar1.png', 60, {
              transform: {
                width: 100,
                height: 100,
              }
            })
          ```
      - id: create-signed-url-with-download
        name: Create a signed URL which triggers the download of the asset
        isSpotlight: true
        code: |
          ```js
          const { data } = supabase
            .storage
            .from('avatars')
            .createSignedUrl('folder/avatar1.png', 60, {
              download: true,
            })
          ```

  - id: from-create-signed-urls
    title: from.createSignedUrls()
    $ref: '@supabase/storage-js.packages/StorageFileApi.default.createSignedUrls'
    notes: |
      - RLS policy permissions required:
        - `buckets` table permissions: none
        - `objects` table permissions: `select`
      - Refer to the [Storage guide](/docs/guides/storage#access-control) on how access control works
    examples:
      - id: create-signed-urls
        name: Create Signed URLs
        isSpotlight: true
        code: |
          ```js
          const { data, error } = await supabase
            .storage
            .from('avatars')
            .createSignedUrls(['folder/avatar1.png', 'folder/avatar2.png'], 60)
          ```

  - id: from-get-public-url
    title: from.getPublicUrl()
    $ref: '@supabase/storage-js.packages/StorageFileApi.default.getPublicUrl'
    notes: |
      - The bucket needs to be set to public, either via [updateBucket()](/docs/reference/javascript/storage-updatebucket) or by going to Storage on [app.supabase.com](https://app.supabase.com), clicking the overflow menu on a bucket and choosing "Make public"
      - RLS policy permissions required:
        - `buckets` table permissions: none
        - `objects` table permissions: none
      - Refer to the [Storage guide](/docs/guides/storage#access-control) on how access control works
    examples:
      - id: returns-the-url-for-an-asset-in-a-public-bucket
        name: Returns the URL for an asset in a public bucket
        isSpotlight: true
        code: |
          ```js
          const { data } = supabase
            .storage
            .from('public-bucket')
            .getPublicUrl('folder/avatar1.png')
          ```
      - id: transform-asset-in-public-bucket
        name: Returns the URL for an asset in a public bucket with transformations
        isSpotlight: true
        code: |
          ```js
          const { data } = supabase
            .storage
            .from('public-bucket')
            .getPublicUrl('folder/avatar1.png', {
              transform: {
                width: 100,
                height: 100,
              }
            })
          ```
      - id: download-asset-in-public-bucket
        name: Returns the URL which triggers the download of an asset in a public bucket
        isSpotlight: true
        code: |
          ```js
          const { data } = supabase
            .storage
            .from('public-bucket')
            .getPublicUrl('folder/avatar1.png', {
              download: true,
            })
          ```

  - id: from-download
    title: from.download()
    $ref: '@supabase/storage-js.packages/StorageFileApi.default.download'
    notes: |
      - RLS policy permissions required:
        - `buckets` table permissions: none
        - `objects` table permissions: `select`
      - Refer to the [Storage guide](/docs/guides/storage#access-control) on how access control works
    examples:
      - id: download-file
        name: Download file
        isSpotlight: true
        code: |
          ```js
          const { data, error } = await supabase
            .storage
            .from('avatars')
            .download('folder/avatar1.png')
          ```
      - id: download-file-with-transformations
        name: Download file with transformations
        isSpotlight: true
        code: |
          ```js
          const { data, error } = await supabase
            .storage
            .from('avatars')
            .download('folder/avatar1.png', {
              transform: {
                width: 100,
                height: 100,
              }
            })
          ```

  - id: from-remove
    title: from.remove()
    $ref: '@supabase/storage-js.packages/StorageFileApi.default.remove'
    notes: |
      - RLS policy permissions required:
        - `buckets` table permissions: none
        - `objects` table permissions: `delete` and `select`
      - Refer to the [Storage guide](/docs/guides/storage#access-control) on how access control works
    examples:
      - id: delete-file
        name: Delete file
        isSpotlight: true
        code: |
          ```js
          const { data, error } = await supabase
            .storage
            .from('avatars')
            .remove(['folder/avatar1.png'])
          ```

  - id: from-list
    title: from.list()
    $ref: '@supabase/storage-js.packages/StorageFileApi.default.list'
    notes: |
      - RLS policy permissions required:
        - `buckets` table permissions: none
        - `objects` table permissions: `select`
      - Refer to the [Storage guide](/docs/guides/storage#access-control) on how access control works
    examples:
      - id: list-files-in-a-bucket
        name: List files in a bucket
        isSpotlight: true
        code: |
          ```js
          const { data, error } = await supabase
            .storage
            .from('avatars')
            .list('folder', {
              limit: 100,
              offset: 0,
              sortBy: { column: 'name', order: 'asc' },
            })
          ```
      - id: search-files-in-a-bucket
        name: Search files in a bucket
        code: |
          ```js
          const { data, error } = await supabase
            .storage
            .from('avatars')
            .list('folder', {
              limit: 100,
              offset: 0,
              sortBy: { column: 'name', order: 'asc' },
              search: 'jon'
            })
          ```<|MERGE_RESOLUTION|>--- conflicted
+++ resolved
@@ -2256,7 +2256,7 @@
           const { data, error } = await supabase
             .from('countries')
             .select()
-            .like('name', '%alba%')
+            .ilike('name', '%alba%')
           ```
         data:
           sql: |
@@ -2291,96 +2291,6 @@
     $ref: '@supabase/postgrest-js.PostgrestFilterBuilder.is'
     examples:
       - id: checking-nullness
-        name: Checking nullness
-        code: |
-          ```ts
-          const { data, error } = await supabase
-            .from('countries')
-            .select()
-<<<<<<< HEAD
-            .ilike('name', '%alba%')
-=======
-            .eq('name', null)
->>>>>>> 32b8c45e
-          ```
-        data:
-          sql: |
-            ```sql
-            create table
-              countries (id int8 primary key, name text);
-
-            insert into
-              countries (id, name)
-            values
-<<<<<<< HEAD
-              (1, 'Afghanistan'),
-              (2, 'Albania'),
-              (3, 'Algeria');
-            ```
-          response: |
-            ```json
-            {
-              "data": [
-                {
-                  "id": 2,
-                  "name": "Albania"
-                }
-              ],
-              "status": 200,
-              "statusText": "OK"
-            }
-            ```
-        description: |
-          <Tabs scrollable size="small" type="underlined" defaultActiveId="schema">
-          <TabPanel id="schema" label="Schema">
-
-            ```sql
-            create table
-              countries (id int8 primary key, name text);
-
-            insert into
-              countries (id, name)
-            values
-              (1, 'Afghanistan'),
-              (2, 'Albania'),
-              (3, 'Algeria');
-            ```
-
-          </TabPanel>
-          <TabPanel id="js" label="JavaScript">
-
-            ```ts
-            const { data, error } = await supabase
-              .from('countries')
-              .select()
-              .like('name', '%alba%')
-            ```
-
-          </TabPanel>
-          <TabPanel id="result" label="Result">
-
-            ```json
-            {
-              "data": [
-                {
-                  "id": 2,
-                  "name": "Albania"
-                }
-              ],
-              "status": 200,
-              "statusText": "OK"
-            }
-            ```
-
-          </TabPanel>
-          </Tabs>
-        hideCodeBlock: true
-        isSpotlight: true
-  - id: is
-    title: is()
-    $ref: '@supabase/postgrest-js.PostgrestFilterBuilder.is'
-    examples:
-      - id: checking-nullness
         name: Checking for nullness, true or false
         code: |
           ```ts
@@ -2398,8 +2308,6 @@
             insert into
               countries (id, name)
             values
-=======
->>>>>>> 32b8c45e
               (1, 'null'),
               (2, null);
             ```
