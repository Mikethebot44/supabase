--- conflicted
+++ resolved
@@ -5,25 +5,20 @@
       <link>https://supabase.com</link>
       <description>Latest news from Supabase</description>
       <language>en</language>
-<<<<<<< HEAD
       <lastBuildDate>Tue, 09 Aug 2022 06:06:00</lastBuildDate>
       <atom:link href="https://supabase.com/blog/rss.xml" rel="self" type="application/rss+xml"/>
-      <item>
+<item>
   <guid>https://supabase.com/blog/launch-week-5-hackathon</guid>
   <title>Launch Week 5 Hackathon</title>
   <link>https://supabase.com/blog/launch-week-5-hackathon</link>
   <description>Build to win $1500 - Friday 12th to Monday 21st August 2022</description>
   <pubDate>Tue, 09 Aug 2022 06:06:00</pubDate>
-=======
-      <lastBuildDate>Mon, 08 Aug 2022 03:03:00</lastBuildDate>
-      <atom:link href="https://supabase.com/blog/rss.xml" rel="self" type="application/rss+xml"/>
-      <item>
+<item>
   <guid>https://supabase.com/blog/slack-consolidate-slackbot-to-consolidate-messages</guid>
   <title>Slack Consolidate: a slackbot built with Python and Supabase</title>
   <link>https://supabase.com/blog/slack-consolidate-slackbot-to-consolidate-messages</link>
   <description>A slackbot to consolidate messages from different channels using Supabase, Slack SDK and Python</description>
   <pubDate>Mon, 08 Aug 2022 03:03:00</pubDate>
->>>>>>> 186c58c7
 </item>
 <item>
   <guid>https://supabase.com/blog/supabase-beta-update-july-2022</guid>
