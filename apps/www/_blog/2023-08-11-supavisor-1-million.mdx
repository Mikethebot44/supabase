---
title: 'Supavisor: Scaling Postgres to 1 Million Connections'
description: 'Supavisor is a scalable, cloud-native Postgres connection pooler. We connected a million clients to it to see how it performs.'
launchweek: 8
tags:
  - launch-week
  - supavisor
  - postgres
date: '2023-08-11'
published_at: '2023-08-11T09:00:00.000-07:00'
toc_depth: 3
author: egor_romanov,chasers,stas
image: launch-week-8/day-5/supavisor-og.jpg
thumb: launch-week-8/day-5/supavisor-thumb.jpg
---

One of the most [widely-discussed shortcomings](https://news.ycombinator.com/item?id=24735012) of Postgres is it's connection system. Every Postgres connection has a reasonably high memory footprint, and determining the maximum number of connections your database can handle is a [bit of an art](https://momjian.us/main/blogs/pgblog/2020.html#April_22_2020).

A common solution is [connection pooling](https://supabase.com/docs/guides/database/connecting-to-postgres#how-connection-pooling-works). Supabase currently offers [pgbouncer](http://www.pgbouncer.org/) which is single-threaded, making it difficult to scale. We've seen some [novel ways](https://twitter.com/viggy28/status/1677674197664038912?s=12&t=_WCn3v_QJ7tkQLvOvkZkqg) to scale pgbouncer, but we have a [few other goals](https://github.com/supabase/supavisor#motivation) in mind for our platform.

And so we've built [Supavisor](https://github.com/supabase/supavisor), a Postgres connection pooler that can handle millions of connections.

## What is Supavisor?

Supavisor is a scalable, cloud-native Postgres connection pooler. It has been developed with multi-tenancy in mind, handling millions of connections without significant overhead or latency. Supavisor is built in Elixir, in partnership with [José Valim](https://twitter.com/josevalim) (the creator of Elixir) and the [Dashbit](https://dashbit.co/) team.

<Img
  alt="diagram of supavisor architecture"
<<<<<<< HEAD
  src="/images/blog/2023-08-11-supavisor-1-million/pooler-diagram-github--dark.svg"
=======
  src="/images/blog/launch-week-8/day-5/pooler-diagram-github--dark.png"
>>>>>>> 0d503007
/>

Supavisor will enable us to build some exciting new features for your Postgres cluster:

- query caching
- automatic read-replica load balancing
- query blocking
- and much more

## Benchmarking 1 million connections

We've benchmarked the characteristics Supavisor exhibits under load before rolling it out to our entire Postgres fleet. We tested how we can scale the cluster vertically and horizontally. These results have given us confidence that Supavisor is ready.

### Setup

We use a [custom load-testing application](https://github.com/supabase/benchmarks) to test the features of the Supabase platform. It consists of:

1. Terraform scripts for creating a testing environment on AWS.
2. k6 as the load generator. We used the k6 guides for [running large-scale tests](https://k6.io/docs/testing-guides/running-large-tests/) and [fine-tuning OS](https://k6.io/docs/misc/fine-tuning-os/) to tweak the config for AWS instances.
3. Grafana + Prometheus for monitoring.

To simulate 1,000,000 concurrent active connections, we used 20 AWS EC2 instances with 16 cores and 32GB of RAM. We ran the tests for up to 2 hours to ensure that the Supavisor can handle load over long periods.

### Establishing a baseline

In the first test, we set up a single ARM 16-core Supavisor instance on Ubuntu 22.04.2 aarch64 connected to one database instance.

<Img
  alt="diagram supavisor 1 instance dark"
<<<<<<< HEAD
  src="/images/blog/2023-08-11-supavisor-1-million/supavisor-tests--baseline.svg"
=======
  src="/images/blog/launch-week-8/day-5/supavisor-tests--baseline.png"
>>>>>>> 0d503007
/>

We wanted to assess the capacity of a single Supavisor instance. We achieved:

- 250,000 concurrent connections to Supavisor
- Supavisor was running with a pool of 400 direct connections to the database
- The system was processing 20,000 queries per second (QPS)

<Img
  alt="diagram supavisor 1 instance dark"
<<<<<<< HEAD
  src="/images/blog/2023-08-11-supavisor-1-million/supavisor-tests--250k-test.svg"
=======
  src="/images/blog/launch-week-8/day-5/supavisor-tests--250k-test.png"
>>>>>>> 0d503007
/>

With this setup the database is the bottleneck - 20,000 QPS was the maximum this instance could handle. Increasing QPS would have been possible with a larger instance or read-replicas, but we wanted to focus on the scalability of Supavisor's connection limit (not Postgres's). Since Supavisor is built with multi-tenancy, addition of read-replicas is as easy as sending a single post request.

<div>
  <Img
    alt="chart connections baseline light"
    className="dark:hidden"
    src="/images/blog/2023-08-11-supavisor-1-million/chart-baseline-light.png"
  />
  <Img
    alt="chart connections baseline dark"
    className="hidden dark:block"
    src="/images/blog/2023-08-11-supavisor-1-million/chart-baseline-dark.png"
  />
</div>

### Supavisor's scaling capabilities

In the next step, we focused on Supavisor's vertical scaling capabilities by connecting **500,000 concurrent users** with a 64-core Supavisor instance while the single database instance configuration remained the same.

<Img
  alt="diagram supavisor 1 instance dark"
<<<<<<< HEAD
  src="/images/blog/2023-08-11-supavisor-1-million/supavisor-tests--500k-test.svg"
=======
  src="/images/blog/launch-week-8/day-5/supavisor-tests--500k-test.png"
>>>>>>> 0d503007
/>

The system showed no signs of instability or performance degradation. QPS remained constant at 20,000, proving that an increased number of connections doesn't negatively affect Supavisor's overall performance (this is generally expected from a [BEAM-based language](https://stressgrid.com/blog/webserver_benchmark/) like Elixir).

<div>
  <Img
    alt="chart connections vertical scaling light"
    className="dark:hidden"
    src="/images/blog/2023-08-11-supavisor-1-million/chart-vertical-light.png"
  />
  <Img
    alt="chart connections vertical scaling dark"
    className="hidden dark:block"
    src="/images/blog/2023-08-11-supavisor-1-million/chart-vertical-dark.png"
  />
</div>

We also monitored how the load was distributed over Supavisor instance's cores:

<div>
  <Img
    alt="cpu load vertical scaling light"
    className="dark:hidden"
    src="/images/blog/2023-08-11-supavisor-1-million/cpu-vertical-light.png"
  />
  <Img
    alt="cpu load vertical scaling dark"
    className="hidden dark:block"
    src="/images/blog/2023-08-11-supavisor-1-million/cpu-vertical-dark.png"
  />
</div>

The load is spread evenly between all cores, which is great. CPU usage is high, signaling that the current setup has reached its capacity: a single Supavisor instance with 64 core handles around 500,000 connections. With this reference number, we moved on to horizontal scaling tests.

### Scaling to 1,000,000 connections

To examine horizontal scalability, we deployed two 64-core Supavisor instances, with the first instance connected directly to the database and the other relaying queries through the first.

<Img
  alt="diagram supavisor 1 instance dark"
<<<<<<< HEAD
  src="/images/blog/2023-08-11-supavisor-1-million/supavisor-tests--scaling-to-1million.svg"
=======
  src="/images/blog/launch-week-8/day-5/supavisor-tests--scaling-to-1million.png"
>>>>>>> 0d503007
/>

In the Supavisor architecture, only a single node holds direct connections to each database instance. When you add more Postgres databases or read-replicas, Supavisor spreads the connections to the replicas. Every Supavisor instance can accept incoming connections and either execute queries themselves (if they directly connected) or relay to another node (if not).

This setup successfully handled:

- **1,003,200 simultaneous connections** to the Supavisor instances.
- **20,000 QPS** or **1.2 million queries per minute.** Each connection executed a `select` query once every 50 seconds.

<div>
  <Img
    alt="chart connections 1 million light"
    className="dark:hidden"
    src="/images/blog/2023-08-11-supavisor-1-million/chart-1m-light.png"
  />
  <Img
    alt="chart connections 1 million dark"
    className="hidden dark:block"
    src="/images/blog/2023-08-11-supavisor-1-million/chart-1m-dark.png"
  />
</div>

Within the cluster:

- The directly connected instance was under almost the same load as when handling 500,000 concurrent clients in a single-node mode.
- The relaying instance was extremely over-resourced. Most cores had little-to-no workload because relayed connections are more lightweight.

<div>
  <Img
    alt="cpu load 1 million light"
    className="dark:hidden"
    src="/images/blog/2023-08-11-supavisor-1-million/cpu-1m-light.png"
  />
  <Img
    alt="cpu load 1 million dark"
    className="hidden dark:block"
    src="/images/blog/2023-08-11-supavisor-1-million/cpu-1m-dark.png"
  />
</div>

In a multi-tenant setup (or when using Read-Replicas), the load is much more evenly spread because all Supavisor instances connect to comparable numbers of databases and have both direct and relayed connections evenly distributed between each other.

<Img
  alt="diagram supavisor 1 instance dark"
<<<<<<< HEAD
  src="/images/blog/2023-08-11-supavisor-1-million/supavisor-tests--multi-tenant-concept.svg"
=======
  src="/images/blog/launch-week-8/day-5/supavisor-tests--multi-tenant-concept.png"
>>>>>>> 0d503007
/>

### Supavisor's impact on query duration

To measure the impact on query duration, we started with 5,000 queries per second. This allows us to exclude side effects from the database side (long query execution times).

The query used in the experiment was the following:

```sql
select *
from (
    values
    (1, 'one'),
    (2, 'two'),
    (3, 'three')
) as t (num, letter);
```

We found with Supavisor median query duration was less than 2ms. And this includes not only time from client to Supavisor but the whole roundtrip: from Client to Supavisor ➡️ from Supavisor to Postgres ➡️ then query execution time on Postgres ➡️ and back to Supavisor ➡️ and to the Client.

|        | Query Duration |
| ------ | -------------- |
| Median | 2ms            |
| p95    | 3ms            |
| p99    | 23ms           |

<div>
  <Img
    alt="chart query duration for 5k qps light"
    className="dark:hidden"
    src="/images/blog/2023-08-11-supavisor-1-million/chart-5k-light.png"
  />
  <Img
    alt="chart query duration for 5k qps dark"
    className="hidden dark:block"
    src="/images/blog/2023-08-11-supavisor-1-million/chart-5k-dark.png"
  />
</div>

We can see that 95% of queries were completed in less than 3 milliseconds. A slightly higher query duration at the beginning of the test can be explained by the dynamic nature of Supavisor-to-Database connection pool. It is being scaled up to the hard limit when more clients establish connections to Supavisor itself and scaled back down when users leave.

We continued to scale up to 20,000QPS to assess the impact on query duration and measured a median of 18.4ms:

|        | Query Duration |
| ------ | -------------- |
| Median | 18.4ms         |
| p95    | 46.9ms         |
| p99    | 68ms           |

<div>
  <Img
    alt="chart query duration for 20k qps light"
    className="dark:hidden"
    src="/images/blog/2023-08-11-supavisor-1-million/chart-20k-light.png"
  />
  <Img
    alt="chart query duration for 20k qps dark"
    className="hidden dark:block"
    src="/images/blog/2023-08-11-supavisor-1-million/chart-20k-dark.png"
  />
</div>

Database experiences much more load and more concurrent queries, which leads to higher execution times on the database side. And here are some metrics from the database side:

<Img
  src="/images/blog/2023-08-11-supavisor-1-million/postgres-metrics.png"
  alt="Postgres metrics"
/>

The scalability can be further enhanced by adding more databases (or read-replicas if you want to scale a single app) to increase QPS or deploying additional Supavisor instances to accommodate tens of millions of concurrent connections.

### Supavisor on Supabase Platform

We compared our current PgBouncer setup with the new Supavisor setup to assess any impact on query duration.

_Current architecture_

Currently, every Supabase project comes with its own PgBouncer server running on the same instance as the Postgres database to ensure that the latency is as low as possible. But this setup comes with a trade-off: it uses the same compute resources as your database.

<Img
  alt="diagram supavisor 1 instance dark"
<<<<<<< HEAD
  src="/images/blog/2023-08-11-supavisor-1-million/supavisor-tests--pgbouncer.svg"
=======
  src="/images/blog/launch-week-8/day-5/supavisor-tests--pgbouncer.png"
>>>>>>> 0d503007
/>

_Supavisor architecture_

In the future, you connect to a distinct multi-tenant Supavisor cluster through a load-balancer. The Supavisor cluster maintains a connection pool to your database. In this case the pooler doesn't consume additional CPU and RAM resources on the database server, but it does involve extra network latency.

<Img
  alt="diagram supavisor 1 instance dark"
<<<<<<< HEAD
  src="/images/blog/2023-08-11-supavisor-1-million/supavisor-tests--supavisor-and-supabase.svg"
=======
  src="/images/blog/launch-week-8/day-5/supavisor-tests--supavisor-and-supabase.png"
>>>>>>> 0d503007
/>

We ran 5,000 queries per second for each configuration, this time experimenting with `insert` query. To make the expreriment more realistic, we enabled the PostGIS extension to store coordinates:

```sql
insert into positions (
    stud_id,
    first_name,
    last_name,
    title,
    reports_to,
    timestamp,
    location,
    email
)
values (
    ${name},
    'Virtual ${name}',
    'User ${name}',
    'Load Tester',
    1,
    ${Date.now()},
    st_point(-73.946${x}, 40.807${y}),
    'vu${name}@acme.corp'
);
```

We observed an additional 2ms required each query to be executed on the Supavisor architecture compared to PgBouncer architecture.

|        | Query Duration with Supavisor | Query Duration with PgBouncer |
| ------ | ----------------------------- | ----------------------------- |
| Median | 4ms                           | 1ms                           |
| p95    | 4ms                           | 2ms                           |
| p99    | 5ms                           | 3ms                           |

<div>
  <Img
    style={{ marginBottom: '0em' }}
    alt="chart query duration for 5k qps inserts with supavisor light"
    className="dark:hidden"
    src="/images/blog/2023-08-11-supavisor-1-million/chart-supavisor-duration-light.png"
  />
  <Img
    style={{ marginBottom: '0em' }}
    alt="chart query duration for 5k qps inserts with supavisor dark"
    className="hidden dark:block"
    src="/images/blog/2023-08-11-supavisor-1-million/chart-supavisor-duration-dark.png"
  />
  <figcaption>Fig.1 - Query Duration with Supavisor</figcaption>
</div>

<div>
  <Img
    style={{ marginBottom: '0em' }}
    alt="chart query duration for 5k qps inserts with pgbouncer light"
    className="dark:hidden"
    src="/images/blog/2023-08-11-supavisor-1-million/chart-pgbouncer-duration-light.png"
  />
  <Img
    style={{ marginBottom: '0em' }}
    alt="chart query duration for 5k qps inserts with pgbouncer dark"
    className="hidden dark:block"
    src="/images/blog/2023-08-11-supavisor-1-million/chart-pgbouncer-duration-dark.png"
  />
  <figcaption>Fig.2 - Query Duration with PgBouncer</figcaption>
</div>

### Getting started

Supavisor has been rolled out to all Supabase projects in all regions.

Contact [support](https://supabase.com/dashboard/support/new) to start using it today, and we'll provide connection details. We will be exposing a new connection string in project dashboards over the next few weeks.

You'll be able to use both PgBouncer and Supavisor for a few months in parallel. Nothing will change with your PgBouncer setup if you need to switch back.

Supavisor will be added to the self-hosted stack as soon as we have tested it across our database fleet. That said - we're confident that it's ready for use if you want to try it with your own Postgres database. [Sequin](https://sequin.io/), one of our partners, has been using Supavisor for several months:

<Quote img="anthony-accomazzo.jpeg" caption="Anthony Accomazzo, Co-founder of Sequin.">
  <p>
    With Supavisor, we've been able to ship incredible features that would have been very hard to
    build otherwise. For example, our customers can now read from and write to Salesforce and
    HubSpot via Postgres. We achieve this by intercepting queries that route through Supavisor.
  </p>
  <p>
    We chose Supavisor because it's scalable, multi-tenant, and written in Elixir. We were able to
    integrate it easily with our own Elixir infrastructure. As partners, we look forward to helping
    shape the future of Postgres connection pooling with Supabase.
  </p>
</Quote>

## Conclusion

Supavisor's vertical and horizontal scaling ability make it the optimal solution for developers who aim to create applications that can effortlessly scale, even under extreme workloads, avoiding issues such as "too many connections" and enabling the full power of edge functions and serverless.

If you are interested in exploring Supavisor's potential or want to implement its scalability in your upcoming project, check out [the GitHub repository](https://github.com/supabase/supavisor) to know more.

<div className="video-container">
  <iframe
    className="w-full"
    src="https://www.youtube-nocookie.com/embed/qzxzLSAJDfE"
    title="YouTube video player"
    frameBorder="0"
    allow="accelerometer; autoplay; clipboard-write; encrypted-media; gyroscope; picture-in-picture; web-share"
    allowfullscreen
  ></iframe>
</div><|MERGE_RESOLUTION|>--- conflicted
+++ resolved
@@ -26,11 +26,7 @@
 
 <Img
   alt="diagram of supavisor architecture"
-<<<<<<< HEAD
-  src="/images/blog/2023-08-11-supavisor-1-million/pooler-diagram-github--dark.svg"
-=======
   src="/images/blog/launch-week-8/day-5/pooler-diagram-github--dark.png"
->>>>>>> 0d503007
 />
 
 Supavisor will enable us to build some exciting new features for your Postgres cluster:
@@ -60,11 +56,7 @@
 
 <Img
   alt="diagram supavisor 1 instance dark"
-<<<<<<< HEAD
-  src="/images/blog/2023-08-11-supavisor-1-million/supavisor-tests--baseline.svg"
-=======
   src="/images/blog/launch-week-8/day-5/supavisor-tests--baseline.png"
->>>>>>> 0d503007
 />
 
 We wanted to assess the capacity of a single Supavisor instance. We achieved:
@@ -75,11 +67,7 @@
 
 <Img
   alt="diagram supavisor 1 instance dark"
-<<<<<<< HEAD
-  src="/images/blog/2023-08-11-supavisor-1-million/supavisor-tests--250k-test.svg"
-=======
   src="/images/blog/launch-week-8/day-5/supavisor-tests--250k-test.png"
->>>>>>> 0d503007
 />
 
 With this setup the database is the bottleneck - 20,000 QPS was the maximum this instance could handle. Increasing QPS would have been possible with a larger instance or read-replicas, but we wanted to focus on the scalability of Supavisor's connection limit (not Postgres's). Since Supavisor is built with multi-tenancy, addition of read-replicas is as easy as sending a single post request.
@@ -103,11 +91,7 @@
 
 <Img
   alt="diagram supavisor 1 instance dark"
-<<<<<<< HEAD
-  src="/images/blog/2023-08-11-supavisor-1-million/supavisor-tests--500k-test.svg"
-=======
   src="/images/blog/launch-week-8/day-5/supavisor-tests--500k-test.png"
->>>>>>> 0d503007
 />
 
 The system showed no signs of instability or performance degradation. QPS remained constant at 20,000, proving that an increased number of connections doesn't negatively affect Supavisor's overall performance (this is generally expected from a [BEAM-based language](https://stressgrid.com/blog/webserver_benchmark/) like Elixir).
@@ -148,11 +132,7 @@
 
 <Img
   alt="diagram supavisor 1 instance dark"
-<<<<<<< HEAD
-  src="/images/blog/2023-08-11-supavisor-1-million/supavisor-tests--scaling-to-1million.svg"
-=======
   src="/images/blog/launch-week-8/day-5/supavisor-tests--scaling-to-1million.png"
->>>>>>> 0d503007
 />
 
 In the Supavisor architecture, only a single node holds direct connections to each database instance. When you add more Postgres databases or read-replicas, Supavisor spreads the connections to the replicas. Every Supavisor instance can accept incoming connections and either execute queries themselves (if they directly connected) or relay to another node (if not).
@@ -197,11 +177,7 @@
 
 <Img
   alt="diagram supavisor 1 instance dark"
-<<<<<<< HEAD
-  src="/images/blog/2023-08-11-supavisor-1-million/supavisor-tests--multi-tenant-concept.svg"
-=======
   src="/images/blog/launch-week-8/day-5/supavisor-tests--multi-tenant-concept.png"
->>>>>>> 0d503007
 />
 
 ### Supavisor's impact on query duration
@@ -283,11 +259,7 @@
 
 <Img
   alt="diagram supavisor 1 instance dark"
-<<<<<<< HEAD
-  src="/images/blog/2023-08-11-supavisor-1-million/supavisor-tests--pgbouncer.svg"
-=======
   src="/images/blog/launch-week-8/day-5/supavisor-tests--pgbouncer.png"
->>>>>>> 0d503007
 />
 
 _Supavisor architecture_
@@ -296,11 +268,7 @@
 
 <Img
   alt="diagram supavisor 1 instance dark"
-<<<<<<< HEAD
-  src="/images/blog/2023-08-11-supavisor-1-million/supavisor-tests--supavisor-and-supabase.svg"
-=======
   src="/images/blog/launch-week-8/day-5/supavisor-tests--supavisor-and-supabase.png"
->>>>>>> 0d503007
 />
 
 We ran 5,000 queries per second for each configuration, this time experimenting with `insert` query. To make the expreriment more realistic, we enabled the PostGIS extension to store coordinates:
