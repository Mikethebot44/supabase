--- conflicted
+++ resolved
@@ -232,11 +232,7 @@
 
 Each system can be [configured](../self-hosting#configuration) independently. Some of the most common configuration options are listed below.
 
-<<<<<<< HEAD
 #### Configuring an email server 
-=======
-### Configuring an email server
->>>>>>> 4f45c3f0
 
 You will need to use a production-ready SMTP server for sending emails. You can configure the SMTP server by updating the the following environment variables:
 
@@ -251,11 +247,7 @@
 
 We recommend using [AWS SES](https://aws.amazon.com/ses/). It's extremely cheap and reliable. Restart all services to pick up the new configuration.
 
-<<<<<<< HEAD
 #### Configuring S3 Storage 
-=======
-### Configuring S3 Storage
->>>>>>> 4f45c3f0
 
 By default all files are stored locally on the server. You can configure the Storage service to use S3 by updating the following environment variables:
 
