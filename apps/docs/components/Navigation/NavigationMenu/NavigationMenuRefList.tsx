import * as Accordion from '@radix-ui/react-accordion'
import Link from 'next/link'
import { useRouter } from 'next/router'
import { IconChevronLeft } from 'ui'
import * as NavItems from './NavigationMenu.constants'

import { find } from 'lodash'
import Image from 'next/image'
import { useTheme } from 'common/Providers'

// import apiCommonSections from '~/../../spec/common-client-libs-sections.json'

import RevVersionDropdown from '~/components/RefVersionDropdown'
import { useMenuActiveRefId, useMenuLevelId } from '~/hooks/useMenuState'
import { RefIdOptions, RefKeyOptions } from './NavigationMenu'

const FunctionLink = ({
  title,
  id,
  icon,
  library,
  slug,
}: {
  title: string
  name?: string
  id: string
  icon?: string
  product?: string
  library: string
  slug: string
}) => {
  const router = useRouter()
  const activeAccordianItem = useMenuActiveRefId()

  const active = activeAccordianItem === id
  return (
    <li key={id} className="function-link-item">
      <Link href={`/reference/${library}/${slug}`} passHref>
        <a
          className={[
            'cursor-pointer transition text-sm hover:text-brand-900 flex gap-3',
            active ? 'text-brand-900' : 'text-scale-1000',
          ].join(' ')}
        >
          {icon && <Image width={16} height={16} alt={icon} src={`${router.basePath}${icon}`} />}
          {title}
        </a>
      </Link>
    </li>
  )
}

const SideMenuTitle = ({ title }: { title: string }) => {
  return (
    <span className="font-mono text-xs uppercase text-scale-1200 font-medium tracking-wider mb-3">
      {title}
    </span>
  )
}

const Divider = () => {
  return <div className="h-px w-full bg-blackA-300 dark:bg-whiteA-300 my-3"></div>
}

interface INavigationMenuRefList {
  id: RefIdOptions
  lib: RefKeyOptions
  commonSections: any[] // to do type up

  // the keys of menu items that are allowed to be shown on the side menu
  // if undefined, we show all the menu items
  allowedClientKeys?: string[]
}

const NavigationMenuRefList: React.FC<INavigationMenuRefList> = ({
  id,
  lib,
  commonSections,
  allowedClientKeys,
}) => {
  const router = useRouter()
  const { isDarkMode } = useTheme()

  let sections = commonSections

  const allowedKeys = allowedClientKeys

  if (!sections) console.error('no common sections imported')

  const menu = NavItems[id]

  const databaseFunctions = find(sections, { title: 'Database' })
    ? find(sections, { title: 'Database' }).items
    : []

  const authFunctions = find(sections, { title: 'Auth' })
    ? find(sections, { title: 'Auth' }).items
    : []

  const filterIds =
    databaseFunctions.length > 0
      ? find(databaseFunctions, {
          id: 'using-filters',
        }) &&
        find(databaseFunctions, {
          id: 'using-filters',
        })
          .items.filter((x) => allowedKeys.includes(x.id))
          .map((x) => x.id)
      : []
  const modifierIds =
    databaseFunctions.length > 0
      ? find(databaseFunctions, {
          id: 'using-modifiers',
        }) &&
        find(databaseFunctions, {
          id: 'using-modifiers',
        })
          .items.filter((x) => allowedKeys.includes(x.id))
          .map((x) => x.id)
      : []

  const authServerIds =
    databaseFunctions.length > 0
      ? find(authFunctions, {
          id: 'admin-api',
        }) &&
        find(authFunctions, {
          id: 'admin-api',
        }).items.map((x) => x.id)
      : []

<<<<<<< HEAD
  // console.log(filterIds)
  // console.log(modifierIds)

  const level = useMenuLevelId()

=======
>>>>>>> 3e4740b4
  return (
    <div
      className={[
        'transition-all ml-8 duration-150 ease-out',
        // enabled
        level === id && 'opacity-100 ml-0 delay-150 h-auto',
        // move menu back to margin-left
        level === 'home' && 'ml-12',
        // disabled
        level !== 'home' && level !== id ? '-ml-8' : '',
        level !== id ? 'opacity-0 invisible absolute h-0 overflow-hidden' : '',
      ].join(' ')}
    >
      <div className={'w-full flex flex-col gap-0 sticky top-8'}>
        <Link href="/" passHref>
          <a
            className={[
              'flex items-center gap-1 text-xs group mb-3',
              'text-base transition-all duration-200 text-scale-1100 hover:text-brand-1200 hover:cursor-pointer ',
            ].join(' ')}
          >
            <div className="relative w-2">
              <div className="transition-all ease-out ml-0 group-hover:-ml-1">
                <IconChevronLeft size={10} strokeWidth={3} />
              </div>
            </div>
            <span>Back to Main Menu</span>
          </a>
        </Link>

        <div className="flex items-center gap-3 my-3">
          <Image
            alt={id}
            width={24}
            height={24}
            src={`${router.basePath}/img/icons/menu/${menu.icon}${isDarkMode ? '' : '-light'}.svg`}
            className="rounded"
          />
          <span className={['text-base text-brand-1200 ', !menu.title && 'capitalize'].join(' ')}>
            {menu.title}
          </span>
          <RevVersionDropdown />
        </div>
        {/* )} */}

        <ul className="function-link-list">
          {sections.map((fn: any, fnIndex) => {
            //
            // check if the link is allowed to be displayed
            function isFuncNotInLibraryOrVersion(id, type) {
              if (id && allowedKeys && !allowedKeys.includes(id) && type !== 'markdown') {
                /*
                 * Remove this menu link from side bar, as it does not exist for either
                 * this language, or for this lib version
                 *
                 * */
                return true
              } else {
                return false
              }
            }

            // run allow check
            if (isFuncNotInLibraryOrVersion(fn.id, fn.type)) {
              return <></>
            }

            const RenderLink = (props) => {
              const activeAccordianItem = useMenuActiveRefId()
              let active = false

              const isFilter =
                filterIds && filterIds.length > 0 && filterIds.includes(activeAccordianItem)
              const isModifier =
                modifierIds && modifierIds.length > 0 && modifierIds.includes(activeAccordianItem)
              const isAuthServer =
                authServerIds &&
                authServerIds.length > 0 &&
                authServerIds.includes(activeAccordianItem)

              if (
                (isFilter && !isModifier && !isAuthServer && props.id === 'using-filters') ||
                (activeAccordianItem === 'using-filters' && props.id === 'using-filters')
              ) {
                active = true
              } else if (
                (isModifier && !isFilter && !isAuthServer && props.id === 'using-modifiers') ||
                (activeAccordianItem === 'using-modifiers' && props.id === 'using-modifiers')
              ) {
                active = true
              } else if (
                (isAuthServer && !isFilter && !isModifier && props.id === 'admin-api') ||
                (activeAccordianItem === 'admin-api' && props.id === 'admin-api')
              ) {
                active = true
              } else {
                active = false
              }

              return (
                <Accordion.Root
                  collapsible
                  key={props.id + '-accordian-root-for-func-' + fnIndex}
                  type="single"
                  value={active ? props.id : ''}
                >
                  <Accordion.Item key={props.id + '-accordian-item'} value={props.id}>
                    <FunctionLink {...props} library={lib} />
                    <Accordion.Content
                      key={props.id + '-sub-items-accordion-container'}
                      className="transition data-open:animate-slide-down data-closed:animate-slide-up ml-2"
                    >
                      {props.items &&
                        props.items
                          .filter((item) => allowedKeys.includes(item.id))
                          .map((item) => {
                            return <FunctionLink {...item} library={lib} />
                          })}
                    </Accordion.Content>
                  </Accordion.Item>
                </Accordion.Root>
              )
            }

            // handle subtitles with subitems
            if (!fn.id) {
              return (
                <>
                  <Divider />
                  <SideMenuTitle title={fn.title} />
                  {fn.items &&
                    fn.items
                      //.filter((item) => item.libs && item.libs.includes(lib))
                      .map((item) => {
                        // run allow check
                        if (isFuncNotInLibraryOrVersion(item.id, item.type)) return <></>
                        return <RenderLink {...item} library={menu.title} />
                      })}
                </>
              )
            } else {
              // handle normal links
              return (
                <>
                  <RenderLink {...fn} library={menu.title} />
                  {fn.items &&
                    fn.items
                      //.filter((item) => item.libs.includes(lib))
                      .map((item) => <RenderLink {...item} library={menu.title} />)}
                </>
              )
            }
          })}
        </ul>
      </div>
    </div>
  )
}

export default NavigationMenuRefList<|MERGE_RESOLUTION|>--- conflicted
+++ resolved
@@ -130,14 +130,11 @@
         }).items.map((x) => x.id)
       : []
 
-<<<<<<< HEAD
   // console.log(filterIds)
   // console.log(modifierIds)
 
   const level = useMenuLevelId()
 
-=======
->>>>>>> 3e4740b4
   return (
     <div
       className={[
