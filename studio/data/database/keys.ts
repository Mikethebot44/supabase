export const databaseKeys = {
  schemaList: (projectRef: string | undefined) => ['projects', projectRef, 'schemas'] as const,
<<<<<<< HEAD
  schema: (projectRef: string | undefined, id: string | undefined) =>
    ['projects', projectRef, 'schemas', id] as const,
=======
>>>>>>> 9c9b8fea
  backups: (projectRef: string | undefined) => [projectRef, 'database', 'backups'] as const,
  poolingConfiguration: (projectRef: string | undefined) =>
    [projectRef, 'database', 'pooling-configuration'] as const,
}<|MERGE_RESOLUTION|>--- conflicted
+++ resolved
@@ -1,10 +1,5 @@
 export const databaseKeys = {
   schemaList: (projectRef: string | undefined) => ['projects', projectRef, 'schemas'] as const,
-<<<<<<< HEAD
-  schema: (projectRef: string | undefined, id: string | undefined) =>
-    ['projects', projectRef, 'schemas', id] as const,
-=======
->>>>>>> 9c9b8fea
   backups: (projectRef: string | undefined) => [projectRef, 'database', 'backups'] as const,
   poolingConfiguration: (projectRef: string | undefined) =>
     [projectRef, 'database', 'pooling-configuration'] as const,
