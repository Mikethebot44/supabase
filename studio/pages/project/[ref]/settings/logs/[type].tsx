--- conflicted
+++ resolved
@@ -38,18 +38,15 @@
  *
  * ## Query Params Syncing
  * Query params are synced on query submission.
- * 
+ *
  * params used are:
  * - `q` for the editor query.
  * - `s` for search query.
  * - `ts` for timestamp start value.
  */
 export const LogPage: NextPage = () => {
-<<<<<<< HEAD
   const logsQueryParamsSyncing = useFlag('logsQueryParamsSyncing')
-=======
   const logsCustomSql = useFlag('logsCustomSql')
->>>>>>> 45512e6b
   const router = useRouter()
   const { ref, type, q, s, ts } = router.query
   const [editorId, setEditorId] = useState<string>(uuidv4())
@@ -181,8 +178,11 @@
     }
   }
   const handleEditorSubmit = () => {
-<<<<<<< HEAD
-    setParams((prev) => ({ ...prev, where: editorValue }))
+    setParams((prev) => ({
+      ...prev,
+      where: isSelectQuery ? '' : editorValue,
+      sql: isSelectQuery ? editorValue : '',
+    }))
     if (!logsQueryParamsSyncing) return
     router.push({
       pathname: router.pathname,
@@ -191,13 +191,6 @@
         q: editorValue,
       },
     })
-=======
-    setParams((prev) => ({
-      ...prev,
-      where: isSelectQuery ? '' : editorValue,
-      sql: isSelectQuery ? editorValue : '',
-    }))
->>>>>>> 45512e6b
   }
   const handleSearch = (v: string) => {
     setParams((prev) => ({ ...prev, search_query: v || '' }))
@@ -210,8 +203,6 @@
       },
     })
   }
-
-
 
   return (
     <SettingsLayout title={title}>
