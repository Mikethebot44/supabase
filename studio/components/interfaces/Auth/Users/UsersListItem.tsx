import { FC } from 'react'
import { observer } from 'mobx-react-lite'
import { Badge } from 'ui'

import Table from 'components/to-be-cleaned/Table'
import SimpleCodeBlock from 'components/to-be-cleaned/SimpleCodeBlock'
import UserDropdown from './UserDropdown'
import { getDateFromIsoString } from './Users.utils'
import { User } from './Users.types'

interface Props {
  user: User
  canRemoveUser: boolean
}

const UserListItem: FC<Props> = ({ user, canRemoveUser }) => {
  const isUserConfirmed = user.email_confirmed_at || user.phone_confirmed_at
  const createdAt = getDateFromIsoString(user.created_at)
  const lastSignedIn = getDateFromIsoString(user.last_sign_in_at)

  return (
    <Table.tr className="relative" key={user.id}>
      <Table.td className="whitespace-nowrap">
        <div className="flex items-center gap-2">
          <span className="text-sm text-scale-1200">{!user.email ? '-' : user.email}</span>
        </div>
      </Table.td>
      <Table.td className="whitespace-nowrap">
        <span className="text-scale-1200">{!user.phone ? '-' : user.phone}</span>
      </Table.td>
<<<<<<< HEAD
      <Table.td className="hidden 2xl:table-cell">
=======
      <Table.td className="table-cell">
>>>>>>> f512f383
        <span className="capitalize text-scale-1200">
          {user?.raw_app_meta_data?.provider || user?.app_metadata?.provider}
        </span>
      </Table.td>
      <Table.td className="table-cell">
        <span className="text-scale-1200">{createdAt?.format('DD MMM, YYYY HH:mm')}</span>
      </Table.td>
      <Table.td className="table-cell">
        {!isUserConfirmed ? (
          <Badge color="yellow">Waiting for verification..</Badge>
        ) : user.last_sign_in_at ? (
          lastSignedIn?.format('DD MMM, YYYY HH:mm')
        ) : (
          'Never'
        )}
      </Table.td>
      <Table.td className="table-cell">
        <div className="flex max-w-[72px] items-baseline">
          <SimpleCodeBlock metastring="" className="font-xs bash">
            {user.id}
          </SimpleCodeBlock>
          <div>...</div>
        </div>
      </Table.td>
      <Table.td className="text-right">
        <UserDropdown user={user} canRemoveUser={canRemoveUser} />
      </Table.td>
    </Table.tr>
  )
}

export default observer(UserListItem)<|MERGE_RESOLUTION|>--- conflicted
+++ resolved
@@ -28,11 +28,7 @@
       <Table.td className="whitespace-nowrap">
         <span className="text-scale-1200">{!user.phone ? '-' : user.phone}</span>
       </Table.td>
-<<<<<<< HEAD
-      <Table.td className="hidden 2xl:table-cell">
-=======
       <Table.td className="table-cell">
->>>>>>> f512f383
         <span className="capitalize text-scale-1200">
           {user?.raw_app_meta_data?.provider || user?.app_metadata?.provider}
         </span>
