--- conflicted
+++ resolved
@@ -1,21 +1,18 @@
 import { FC, useState } from 'react'
 import { observer } from 'mobx-react-lite'
-<<<<<<< HEAD
-import { Button, IconPlus, Input, IconSearch, IconTrash, IconEdit3, IconColumns } from 'ui'
-=======
 import {
   Button,
   IconPlus,
   Input,
-  Listbox,
   IconSearch,
   IconTrash,
   IconEdit3,
   IconColumns,
+  Listbox,
   IconLock,
-} from '@supabase/ui'
+} from 'ui'
+
 import { partition } from 'lodash'
->>>>>>> f512f383
 
 import { useStore } from 'hooks'
 import Table from 'components/to-be-cleaned/Table'
