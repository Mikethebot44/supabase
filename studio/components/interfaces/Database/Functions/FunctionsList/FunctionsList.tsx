--- conflicted
+++ resolved
@@ -1,10 +1,3 @@
-<<<<<<< HEAD
-import { useState } from 'react'
-import { uniqBy, map as lodashMap, includes, noop } from 'lodash'
-import { Button, IconSearch, IconLoader, Input } from 'ui'
-import { observer } from 'mobx-react-lite'
-=======
->>>>>>> 013fb847
 import * as Tooltip from '@radix-ui/react-tooltip'
 import { PostgresFunction } from '@supabase/postgres-meta'
 import { PermissionAction } from '@supabase/shared-types/out/constants'
@@ -13,20 +6,12 @@
 import { useState } from 'react'
 import { Button, IconLoader, IconSearch, Input } from 'ui'
 
-<<<<<<< HEAD
-import { checkPermissions, useStore } from 'hooks'
-import { EXCLUDED_SCHEMAS } from 'lib/constants/schemas'
-=======
->>>>>>> 013fb847
 import ProductEmptyState from 'components/to-be-cleaned/ProductEmptyState'
 import { useCheckPermissions, useStore } from 'hooks'
+import { EXCLUDED_SCHEMAS } from 'lib/constants/schemas'
 import SchemaTable from './SchemaTable'
 
-<<<<<<< HEAD
-export interface FunctionsListProps {
-=======
 interface FunctionsListProps {
->>>>>>> 013fb847
   createFunction: () => void
   editFunction: (fn: PostgresFunction) => void
   deleteFunction: (fn: PostgresFunction) => void
