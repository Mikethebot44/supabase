--- conflicted
+++ resolved
@@ -1,31 +1,15 @@
-<<<<<<< HEAD
-import Link from 'next/link'
-import { useEffect, useState } from 'react'
-import { isUndefined, isEmpty, noop } from 'lodash'
-import { Badge, Checkbox, SidePanel, Input, Alert, IconBookOpen, Button, Modal } from 'ui'
-=======
->>>>>>> 013fb847
 import type { PostgresTable, PostgresType } from '@supabase/postgres-meta'
 import { isEmpty, isUndefined, noop } from 'lodash'
 import Link from 'next/link'
 import { useEffect, useState } from 'react'
-import { Alert, Badge, Button, Checkbox, IconBookOpen, Input, Modal, SidePanel } from 'ui'
 
 import { useProjectContext } from 'components/layouts/ProjectLayout/ProjectContext'
 import ConfirmationModal from 'components/ui/ConfirmationModal'
 import { useForeignKeyConstraintsQuery } from 'data/database/foreign-key-constraints-query'
 import { useStore } from 'hooks'
-<<<<<<< HEAD
 import { EXCLUDED_SCHEMAS } from 'lib/constants/schemas'
-import { useForeignKeyConstraintsQuery } from 'data/database/foreign-key-constraints-query'
 import { useTableEditorStateSnapshot } from 'state/table-editor'
-import { useProjectContext } from 'components/layouts/ProjectLayout/ProjectContext'
-import ConfirmationModal from 'components/ui/ConfirmationModal'
-import ActionBar from '../ActionBar'
-import HeaderTitle from './HeaderTitle'
-import ColumnManagement from './ColumnManagement'
-=======
->>>>>>> 013fb847
+import { Alert, Badge, Button, Checkbox, IconBookOpen, Input, Modal, SidePanel } from 'ui'
 import { SpreadsheetImport } from '../'
 import ActionBar from '../ActionBar'
 import { ColumnField, CreateTablePayload, UpdateTablePayload } from '../SidePanelEditor.types'
@@ -40,14 +24,8 @@
   generateTableFieldFromPostgresTable,
   validateFields,
 } from './TableEditor.utils'
-<<<<<<< HEAD
-import RLSDisableModalContent from './RLSDisableModal'
 
 export interface TableEditorProps {
-=======
-
-interface TableEditorProps {
->>>>>>> 013fb847
   table?: PostgresTable
   isDuplicating: boolean
   visible: boolean
@@ -76,10 +54,7 @@
   saveChanges = noop,
   updateEditorDirty = noop,
 }: TableEditorProps) => {
-<<<<<<< HEAD
   const snap = useTableEditorStateSnapshot()
-=======
->>>>>>> 013fb847
   const { ui, meta } = useStore()
   const { project } = useProjectContext()
   const isNewRecord = isUndefined(table)
