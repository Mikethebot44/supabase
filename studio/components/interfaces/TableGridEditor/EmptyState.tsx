import { PermissionAction } from '@supabase/shared-types/out/constants'

import { useProjectContext } from 'components/layouts/ProjectLayout/ProjectContext'
import ProductEmptyState from 'components/to-be-cleaned/ProductEmptyState'
import { useEntityTypesQuery } from 'data/entity-types/entity-types-infinite-query'
import { useCheckPermissions, useLocalStorage } from 'hooks'
import { EXCLUDED_SCHEMAS } from 'lib/constants/schemas'
import { useTableEditorStateSnapshot } from 'state/table-editor'

<<<<<<< HEAD
export interface EmptyStateProps {}
=======
interface EmptyStateProps {
  onAddTable: () => void
}
>>>>>>> e8dc502b

const EmptyState = ({}: EmptyStateProps) => {
  const snap = useTableEditorStateSnapshot()
  const isProtectedSchema = EXCLUDED_SCHEMAS.includes(snap.selectedSchemaName)
  const canCreateTables =
    useCheckPermissions(PermissionAction.TENANT_SQL_ADMIN_WRITE, 'tables') && !isProtectedSchema

  const [sort] = useLocalStorage<'alphabetical' | 'grouped-alphabetical'>(
    'table-editor-sort',
    'alphabetical'
  )

  const { project } = useProjectContext()
  const { data } = useEntityTypesQuery(
    {
      projectRef: project?.ref,
      connectionString: project?.connectionString,
      schema: snap.selectedSchemaName,
      sort,
    },
    {
      keepPreviousData: true,
    }
  )

  const totalCount = data?.pages?.[0].data.count ?? 0

  return (
    <div className="w-full h-full flex items-center justify-center">
      {totalCount === 0 ? (
        <ProductEmptyState
          title="Table Editor"
          ctaButtonLabel={canCreateTables ? 'Create a new table' : undefined}
          onClickCta={canCreateTables ? snap.onAddTable : undefined}
        >
          <p className="text-sm text-scale-1100">There are no tables available in this schema.</p>
        </ProductEmptyState>
      ) : (
        <div className="flex flex-col items-center space-y-4">
          <ProductEmptyState
            title="Table Editor"
            ctaButtonLabel={canCreateTables ? 'Create a new table' : undefined}
            onClickCta={canCreateTables ? snap.onAddTable : undefined}
          >
            <p className="text-sm text-scale-1100">
              Select a table from the navigation panel on the left to view its data
              {canCreateTables && ', or create a new one.'}
            </p>
          </ProductEmptyState>
        </div>
      )}
    </div>
  )
}

export default EmptyState<|MERGE_RESOLUTION|>--- conflicted
+++ resolved
@@ -7,13 +7,7 @@
 import { EXCLUDED_SCHEMAS } from 'lib/constants/schemas'
 import { useTableEditorStateSnapshot } from 'state/table-editor'
 
-<<<<<<< HEAD
 export interface EmptyStateProps {}
-=======
-interface EmptyStateProps {
-  onAddTable: () => void
-}
->>>>>>> e8dc502b
 
 const EmptyState = ({}: EmptyStateProps) => {
   const snap = useTableEditorStateSnapshot()
