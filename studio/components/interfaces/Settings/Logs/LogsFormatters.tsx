/*
 * Response Code
 *
 * for http response codes
 */

import { IconAlertCircle, IconInfo } from 'ui'
import dayjs from 'dayjs'
import React from 'react'
import { isUnixMicro, unixMicroToIsoTimestamp } from '.'

export const RowLayout: React.FC = ({ children }) => (
  <div className="flex h-full w-full items-center gap-4">{children}</div>
)

export const TextFormatter: React.FC<{ className?: string; value: string }> = ({
  value,
  className,
}) => <span className={'font-mono text-xs truncate ' + className}>{value}</span>

export const ResponseCodeFormatter = ({ value }: any) => {
  if (!value) {
    return (
      <div>
        <label className="text-xs text-scale-800">No data</label>
      </div>
    )
  }

  const split = value.toString().split('')[0]

  switch (split) {
    // 2XX || 1XX responses
    case '1':
    case '2':
      return (
        <div className="flex h-full items-center">
          <div
            className="relative flex h-6 items-center justify-center rounded border bg-scale-500 px-2
            py-1 text-center dark:bg-scale-400
            "
          >
            <label className="block font-mono text-sm text-scale-900">{value}</label>
          </div>
        </div>
      )
      break
    // 5XX responses
    case '5':
      return (
        <div className="flex h-full items-center">
          <div
            className="relative flex h-6 items-center justify-center rounded bg-red-400 px-2 py-1
            text-center

            "
          >
            <label className="block font-mono text-sm text-red-1100">{value}</label>
          </div>
        </div>
      )
      break
    // 4XX || 3XX responses
    case '4':
    case '3':
      return (
        <div className="flex h-full items-center">
          <div
            className="relative flex h-6 items-center justify-center rounded bg-amber-400 px-2 py-1
            text-center

            "
          >
            <label className="block font-mono text-sm text-amber-1100 dark:text-amber-900">
              {value}
            </label>
          </div>
        </div>
      )
      break
    // All other responses
    default:
      return (
        <div className="flex h-full items-center">
          <div
            className="relative flex h-6 items-center justify-center rounded bg-scale-300 px-2 py-1
            text-center

            "
          >
            <label className="block font-mono text-sm text-scale-900">{value}</label>
          </div>
        </div>
      )
      break
  }
}

/*
 * Response Code
 *
 * for http response codes
 */

export const SeverityFormatter = ({
  value,
  uppercase = true,
}: {
  value: string
  uppercase?: boolean
}) => {
  if (!value) {
    return (
      <div>
        <label className="text-xs text-scale-800">No data</label>
      </div>
    )
  }

  const uppercasedValue = value.toUpperCase()
  const text = uppercase ? uppercasedValue : value
  const Layout: React.FC<{ className?: string }> = ({ className, children }) => (
    <div className={`w-24 flex items-center h-full ${className}`}>{children}</div>
  )

  switch (uppercasedValue) {
    case 'UNCAUGHTEXCEPTION':
    case 'PANIC':
    case 'FATAL':
    case 'ERROR':
      return (
<<<<<<< HEAD
        <div className="flex h-full items-center gap-1">
          <div className=" rounded p-0.5 !text-red-900">
            <IconAlertCircle size={14} strokeWidth={2} />
          </div>
          <span className="titlecase !block !text-red-900">{text}</span>
        </div>
=======
        <Layout className="gap-1">
          <div className=" p-0.5 rounded !text-red-900">
            <IconAlertCircle size={14} strokeWidth={2} />
          </div>
          <span className="!text-red-900 !block titlecase">{text}</span>
        </Layout>
>>>>>>> 937e839d
      )
      break

    case 'INFO':

    case 'DEBUG':
      return (
<<<<<<< HEAD
        <div className="flex h-full items-center gap-1">
          <div className=" rounded p-0.5 !text-blue-900">
            <IconAlertCircle size={14} strokeWidth={2} />
          </div>
          <span className="titlecase !block !text-blue-900">{text}</span>
        </div>
=======
        <Layout className="gap-1">
          <div className=" p-0.5 rounded !text-blue-900">
            <IconAlertCircle size={14} strokeWidth={2} />
          </div>
          <span className="!text-blue-900 !block titlecase">{text}</span>
        </Layout>
>>>>>>> 937e839d
      )
      break

    case 'LOG':
      return (
<<<<<<< HEAD
        <div className="flex h-full items-center gap-1">
          <div className=" rounded p-0.5 !text-blue-900">
            <IconInfo size={14} strokeWidth={2} />
          </div>
          <span className="titlecase !block !text-blue-900">{text}</span>
        </div>
=======
        <Layout className="gap-1">
          <div className=" p-0.5 rounded !text-blue-900">
            <IconInfo size={14} strokeWidth={2} />
          </div>
          <span className="!text-blue-900 !block titlecase">{text}</span>
        </Layout>
>>>>>>> 937e839d
      )
      break

    case 'WARNING':
      return (
<<<<<<< HEAD
        <div className="flex h-full items-center gap-1">
          <div className=" rounded p-0.5 !text-amber-900">
            <IconAlertCircle size={14} strokeWidth={2} />
          </div>
          <span className="titlecase !block !text-amber-900">{text}</span>
        </div>
=======
        <Layout className="gap-1">
          <div className=" p-0.5 rounded !text-amber-900">
            <IconAlertCircle size={14} strokeWidth={2} />
          </div>
          <span className="!text-amber-900 !block titlecase">{text}</span>
        </Layout>
>>>>>>> 937e839d
      )
      break

    // All other responses
    default:
      return (
<<<<<<< HEAD
        <div className="flex h-full items-center">
          <div className="relative flex h-6 items-center justify-center rounded bg-scale-300 px-2 py-1 text-center">
=======
        <Layout>
          <div className="relative rounded px-2 py-1 text-center h-6 flex justify-center items-center bg-scale-300">
>>>>>>> 937e839d
            <label className="block font-mono text-sm text-scale-900">{text}</label>
          </div>
        </Layout>
      )
      break
  }
}

/**
 * Formats a timestamp into a local timestamp display
 *
 * Accepts either unix microsecond or iso timestamp.
 * For LogTable column rendering
 */
export const TimestampLocalFormatter = ({
  value,
  className,
}: {
  className?: string
  value: string | number
}) => {
  const timestamp = isUnixMicro(value) ? unixMicroToIsoTimestamp(value) : value
  const formattedTimestamp = dayjs(timestamp).format('DD MMM, HH:mm:ss')
  return <span className={`text-xs ${className}`}>{formattedTimestamp}</span>
}

/*
 * Header Formatter
 *
 * for http response codes
 */

export const HeaderFormmater = ({ value }: any) => {
  return <div className="flex h-full items-center text-xs font-normal text-scale-900">{value}</div>
}

/*
 * JSON Syntax Highlighter
 *
 * for http response codes
 */

export function jsonSyntaxHighlight(input: Object) {
  let json: string = JSON.stringify(input, null, 2)
  json = json.replace(/&/g, '&amp;').replace(/</g, '&lt;').replace(/>/g, '&gt;')

  const newJson = json.replace(
    /("(\\u[a-zA-Z0-9]{4}|\\[^u]|[^\\"])*"(\s*:)?|\b(true|false|null)\b|-?\d+(?:\.\d*)?(?:[eE][+\-]?\d+)?)/g,

    function (match) {
      var cls = 'number text-tomato-900'
      if (/^"/.test(match)) {
        if (/:$/.test(match)) {
          cls = 'key text-scale-1200'
        } else {
          cls = 'string text-brand-1100'
        }
      } else if (/true|false/.test(match)) {
        cls = 'boolean text-blue-900'
      } else if (/null/.test(match)) {
        cls = 'null text-amber-1100'
      }
      return '<span class="' + cls + '">' + match + '</span>'
    }
  )

  const jsonWithLineWraps = newJson.split(`\n`).map((x) => {
    return `<span class="line text-xs">${x}</span>`
  })

  return jsonWithLineWraps.join('\n')
}<|MERGE_RESOLUTION|>--- conflicted
+++ resolved
@@ -129,21 +129,12 @@
     case 'FATAL':
     case 'ERROR':
       return (
-<<<<<<< HEAD
-        <div className="flex h-full items-center gap-1">
-          <div className=" rounded p-0.5 !text-red-900">
-            <IconAlertCircle size={14} strokeWidth={2} />
-          </div>
-          <span className="titlecase !block !text-red-900">{text}</span>
-        </div>
-=======
         <Layout className="gap-1">
           <div className=" p-0.5 rounded !text-red-900">
             <IconAlertCircle size={14} strokeWidth={2} />
           </div>
           <span className="!text-red-900 !block titlecase">{text}</span>
         </Layout>
->>>>>>> 937e839d
       )
       break
 
@@ -151,74 +142,42 @@
 
     case 'DEBUG':
       return (
-<<<<<<< HEAD
-        <div className="flex h-full items-center gap-1">
-          <div className=" rounded p-0.5 !text-blue-900">
-            <IconAlertCircle size={14} strokeWidth={2} />
-          </div>
-          <span className="titlecase !block !text-blue-900">{text}</span>
-        </div>
-=======
         <Layout className="gap-1">
           <div className=" p-0.5 rounded !text-blue-900">
             <IconAlertCircle size={14} strokeWidth={2} />
           </div>
           <span className="!text-blue-900 !block titlecase">{text}</span>
         </Layout>
->>>>>>> 937e839d
       )
       break
 
     case 'LOG':
       return (
-<<<<<<< HEAD
-        <div className="flex h-full items-center gap-1">
-          <div className=" rounded p-0.5 !text-blue-900">
-            <IconInfo size={14} strokeWidth={2} />
-          </div>
-          <span className="titlecase !block !text-blue-900">{text}</span>
-        </div>
-=======
         <Layout className="gap-1">
           <div className=" p-0.5 rounded !text-blue-900">
             <IconInfo size={14} strokeWidth={2} />
           </div>
           <span className="!text-blue-900 !block titlecase">{text}</span>
         </Layout>
->>>>>>> 937e839d
       )
       break
 
     case 'WARNING':
       return (
-<<<<<<< HEAD
-        <div className="flex h-full items-center gap-1">
-          <div className=" rounded p-0.5 !text-amber-900">
-            <IconAlertCircle size={14} strokeWidth={2} />
-          </div>
-          <span className="titlecase !block !text-amber-900">{text}</span>
-        </div>
-=======
         <Layout className="gap-1">
           <div className=" p-0.5 rounded !text-amber-900">
             <IconAlertCircle size={14} strokeWidth={2} />
           </div>
           <span className="!text-amber-900 !block titlecase">{text}</span>
         </Layout>
->>>>>>> 937e839d
       )
       break
 
     // All other responses
     default:
       return (
-<<<<<<< HEAD
-        <div className="flex h-full items-center">
-          <div className="relative flex h-6 items-center justify-center rounded bg-scale-300 px-2 py-1 text-center">
-=======
         <Layout>
           <div className="relative rounded px-2 py-1 text-center h-6 flex justify-center items-center bg-scale-300">
->>>>>>> 937e839d
             <label className="block font-mono text-sm text-scale-900">{text}</label>
           </div>
         </Layout>
