--- conflicted
+++ resolved
@@ -13,11 +13,7 @@
 import { uuidv4 } from 'lib/helpers'
 import { useProfile } from 'lib/profile'
 import { useSnippets, useSqlEditorStateSnapshot } from 'state/sql-editor'
-<<<<<<< HEAD
-import { Button, cn, IconSearch, IconX, Input, Menu } from 'ui'
-=======
-import { Button, IconPlus, IconSearch, IconX, Input, Menu, cn } from 'ui'
->>>>>>> 0bc74053
+import { Button, cn, IconPlus, IconSearch, IconX, Input, Menu } from 'ui'
 import QueryItem from './QueryItem'
 
 const SideBarContent = observer(() => {
@@ -144,9 +140,6 @@
               </Button>
             </div>
             <div className="space-y-6 px-3">
-<<<<<<< HEAD
-              {favoriteSnippets.length >= 1 && (
-=======
               <div>
                 <ProductMenuItem
                   name="Build with AI"
@@ -164,8 +157,7 @@
                   url={`/project/${ref}/sql/quickstarts`}
                 />
               </div>
-              {favorites.length >= 1 && (
->>>>>>> 0bc74053
+              {favoriteSnippets.length >= 1 && (
                 <div className="editor-product-menu">
                   <div className="flex flex-row justify-between">
                     <Menu.Group title="Favorites" />
@@ -183,10 +175,7 @@
                           isFavoritesFilterOpen ? 'text-scale-1200' : 'text-scale-900'
                         )}
                         onClick={() => {
-<<<<<<< HEAD
                           setFavoritesFilterString('')
-=======
->>>>>>> 0bc74053
                           setIsFavoritesFilterOpen((state) => !state)
                         }}
                       />
@@ -235,7 +224,6 @@
                 </div>
               )}
 
-<<<<<<< HEAD
               {projectSnippets.length >= 1 && (
                 <div className="editor-product-menu">
                   <div className="flex flex-row justify-between">
@@ -355,51 +343,6 @@
                   </div>
                 )}
                 {personalSnippets.length > 0 ? (
-=======
-              <div className="editor-product-menu">
-                <div className="flex flex-row justify-between">
-                  <Menu.Group title="SQL snippets" />
-                  <button
-                    className="flex items-center w-4 h-4 cursor-pointer mr-3"
-                    onClick={() => {
-                      setIsSnippetsFilterOpen((state) => !state)
-                    }}
-                  >
-                    <IconSearch
-                      className={cn(isSnippetsFilterOpen ? 'text-scale-1200' : 'text-scale-900')}
-                    />
-                  </button>
-                </div>
-                {isSnippetsFilterOpen && (
-                  <div className="pl-3 mb-2 mr-3">
-                    <Input
-                      autoFocus
-                      size="tiny"
-                      icon={<IconSearch size="tiny" />}
-                      placeholder="Filter"
-                      disabled={isLoading}
-                      onChange={(e) => setSnippetsFilterString(e.target.value)}
-                      value={snippetsFilterString}
-                      onKeyDown={(e) => {
-                        if (e.key === 'Escape') {
-                          setIsSnippetsFilterOpen(false)
-                          setSnippetsFilterString('')
-                        }
-                      }}
-                      actions={
-                        snippetsFilterString && (
-                          <IconX
-                            size={'tiny'}
-                            className="mr-2 cursor-pointer"
-                            onClick={() => setSnippetsFilterString('')}
-                          />
-                        )
-                      }
-                    />
-                  </div>
-                )}
-                {snippetsTabs.length > 0 ? (
->>>>>>> 0bc74053
                   <div className="space-y-1 pb-8">
                     {personalSnippets.map((tabInfo) => {
                       const { id } = tabInfo || {}
@@ -409,22 +352,9 @@
                 ) : (
                   <div className="text text-sm h-32 border border-dashed flex flex-col gap-3 items-center justify-center px-3 mx-3 rounded">
                     <span className="text-lighter">No queries found</span>
-<<<<<<< HEAD
                     <Button type="default" onClick={() => handleNewQuery()}>
                       New Query
                     </Button>
-=======
-                    <Button type="default">New Query</Button>
-                  </div>
-                )}
-              </div>
-
-              {snippetsFilterString.length > 0 &&
-                favouriteTabs.length === 0 &&
-                snippetsTabs.length === 0 && (
-                  <div className="px-4">
-                    <p className="text-sm">No queries found</p>
->>>>>>> 0bc74053
                   </div>
                 )}
               </div>
