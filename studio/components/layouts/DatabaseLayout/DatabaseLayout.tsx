import { FC, ReactNode, useEffect, useState } from 'react'
import { observer } from 'mobx-react-lite'
import { useRouter } from 'next/router'

<<<<<<< HEAD
import { useFlag, useStore, withAuth } from 'hooks'
import BaseLayout from '../'
=======
import ProjectLayout from '../'
import { useStore, withAuth } from 'hooks'
>>>>>>> fa2809f3
import Error from 'components/ui/Error'
import ProductMenu from 'components/ui/ProductMenu'
import { generateDatabaseMenu } from './DatabaseMenu.utils'
import { IS_PLATFORM } from 'lib/constants'

interface Props {
  title?: string
  children: ReactNode
}

const DatabaseLayout: FC<Props> = ({ title, children }) => {
  const { meta, ui, vault, backups } = useStore()
  const { isLoading } = meta.schemas
  const { isInitialized, error } = meta.tables
  const project = ui.selectedProject

  const router = useRouter()
  const page = router.pathname.split('/')[4]

  const vaultExtension = meta.extensions.byId('supabase_vault')
  const isVaultEnabled = vaultExtension !== undefined && vaultExtension.installed_version !== null
  const foreignDataWrappersEnabled = useFlag('foreignDataWrappers')

  const [loaded, setLoaded] = useState<boolean>(isInitialized)

  useEffect(() => {
    if (ui.selectedProject?.ref) {
      // Eventually should only load the required stores based on the pages
      meta.schemas.load()
      meta.tables.load()

      meta.roles.load()
      meta.triggers.load()
      meta.extensions.load()
      meta.publications.load()

      if (IS_PLATFORM) {
        backups.load()
      }
    }
  }, [ui.selectedProject?.ref])

  useEffect(() => {
    if (isVaultEnabled) {
      vault.load()
    }
  }, [ui.selectedProject?.ref, isVaultEnabled])

  // Optimization required: load logic should be at the page level
  // e.g backups page is waiting for meta.tables to load finish when it doesnt even need that data
  useEffect(() => {
    if (!isLoading && !loaded) {
      setLoaded(true)
    }
  }, [isLoading])

  if (error) {
    return (
      <ProjectLayout>
        <Error error={error} />
      </ProjectLayout>
    )
  }

  return (
    <ProjectLayout
      isLoading={!loaded}
      product="Database"
      productMenu={
        <ProductMenu page={page} menu={generateDatabaseMenu(project, foreignDataWrappersEnabled)} />
      }
    >
      <main style={{ maxHeight: '100vh' }} className="flex-1 overflow-y-auto">
        {children}
      </main>
    </ProjectLayout>
  )
}

export default withAuth(observer(DatabaseLayout))<|MERGE_RESOLUTION|>--- conflicted
+++ resolved
@@ -2,13 +2,8 @@
 import { observer } from 'mobx-react-lite'
 import { useRouter } from 'next/router'
 
-<<<<<<< HEAD
 import { useFlag, useStore, withAuth } from 'hooks'
-import BaseLayout from '../'
-=======
 import ProjectLayout from '../'
-import { useStore, withAuth } from 'hooks'
->>>>>>> fa2809f3
 import Error from 'components/ui/Error'
 import ProductMenu from 'components/ui/ProductMenu'
 import { generateDatabaseMenu } from './DatabaseMenu.utils'
