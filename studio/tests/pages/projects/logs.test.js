--- conflicted
+++ resolved
@@ -37,11 +37,7 @@
 import Flag from 'components/ui/Flag/Flag'
 Flag.mockImplementation(({ children }) => <>{children}</>)
 jest.mock('hooks')
-<<<<<<< HEAD
-import {useFlag} from 'hooks'
-=======
 import { useFlag } from 'hooks'
->>>>>>> 45512e6b
 useFlag.mockReturnValue(true)
 
 import { SWRConfig } from 'swr'
@@ -240,11 +236,10 @@
   await waitFor(() => screen.getByText(/happened/))
 })
 
-<<<<<<< HEAD
 test('s= query param will populate the search bar', async () => {
   useRouter.mockReturnValueOnce({
     query: { ref: '123', type: 'api', s: 'someSearch' },
-    push: jest.fn()
+    push: jest.fn(),
   })
   render(<LogPage />)
   // should populate search input with the search param
@@ -257,8 +252,7 @@
 test('q= query param will populate the query input', async () => {
   useRouter.mockReturnValueOnce({
     query: { ref: '123', type: 'api', q: 'some_query', s: 'someSearch' },
-    push: jest.fn()
-
+    push: jest.fn(),
   })
   render(<LogPage />)
   // should populate editor with the query param
@@ -273,14 +267,14 @@
 test('ts= query param will set the timestamp_start param', async () => {
   useRouter.mockReturnValueOnce({
     query: { ref: '123', type: 'api', ts: 123456 },
-    push: jest.fn()
+    push: jest.fn(),
   })
   render(<LogPage />)
 
   await waitFor(() => {
     expect(get).toHaveBeenCalledWith(expect.stringContaining('timestamp_start=123456'))
   })
-=======
+})
 test('custom sql querying', async () => {
   get.mockImplementation((url) => {
     if (url.includes('sql=') && url.includes('select')) {
@@ -333,7 +327,6 @@
 
   // should not see chronological features
   await waitFor(() => screen.queryByText(/Load older/)) //column header
->>>>>>> 45512e6b
 })
 
 test('load older btn will fetch older logs', async () => {
