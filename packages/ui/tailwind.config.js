--- conflicted
+++ resolved
@@ -1,4 +1,3 @@
-<<<<<<< HEAD
 const config = require('config/tailwind.config')
 
 module.exports = config({
@@ -26,6 +25,5 @@
     },
   },
 })
-=======
-module.exports = require('config/tailwind.config')
->>>>>>> 6c5800e4
+
+module.exports = require('config/tailwind.config')