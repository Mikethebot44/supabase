{
  "name": "ui",
  "version": "0.0.0",
  "main": "./index.tsx",
  "types": "./index.tsx",
  "license": "MIT",
  "sideEffects": false,
  "scripts": {
    "build:icons": "node --experimental-modules internals/populate-icons.js",
    "build-tokens": "node internals/tokens/build-tokens.js",
    "copy-tokens": "node internals/tokens/copy-tokens.js",
    "cleanse-css-for-tailwind": "node internals/tokens/cleanse-css-for-tailwind.js",
    "generate-styles": "npm run copy-tokens && npm run build-tokens && npm run cleanse-css-for-tailwind",
    "build-storybook": "storybook build",
    "storybook": "storybook dev -p 6006",
    "test": "jest"
  },
  "dependencies": {
<<<<<<< HEAD
    "@headlessui/react": "^1.0.0",
    "@hookform/resolvers": "^3.1.0",
    "@mertasan/tailwindcss-variables": "^2.0.1",
=======
    "@headlessui/react": "^1.7.14",
    "@mertasan/tailwindcss-variables": "^2.2.3",
>>>>>>> efa702d1
    "@radix-ui/react-accordion": "^1.1.0",
    "@radix-ui/react-collapsible": "^1.0.1",
    "@radix-ui/react-context-menu": "^2.1.2",
    "@radix-ui/react-dialog": "^1.0.2",
    "@radix-ui/react-dropdown-menu": "^2.0.3",
    "@radix-ui/react-id": "^0.0.6",
    "@radix-ui/react-label": "^2.0.1",
    "@radix-ui/react-popover": "^1.0.4",
    "@radix-ui/react-portal": "^1.0.1",
<<<<<<< HEAD
    "@radix-ui/react-select": "^1.2.1",
    "@radix-ui/react-slot": "^1.0.1",
=======
    "@radix-ui/react-slot": "^1.0.2",
>>>>>>> efa702d1
    "@radix-ui/react-tabs": "^1.0.2",
    "@supabase/auth-helpers-react": "^0.3.1",
    "@tailwindcss/forms": "^0.5.0",
    "@tailwindcss/typography": "^0.5.9",
    "autoprefixer": "^10.4.14",
    "class-variance-authority": "^0.6.0",
    "clsx": "^1.2.1",
    "cmdk-supabase": "^0.2.2",
    "color": "^4.2.3",
    "colorjs.io": "^0.4.3",
    "common-tags": "^1.8.2",
    "date-fns": "^2.30.0",
    "formik": "^2.2.9",
    "lodash": "^4.17.21",
    "lucide-react": "^0.124.0",
    "openai": "^3.2.1",
    "postcss": "^8.4.22",
    "prop-types": "^15.7.2",
    "react-copy-to-clipboard": "^5.1.0",
    "react-countdown": "^2.3.5",
    "react-day-picker": "^8.7.1",
    "react-feather": "^2.0.10",
    "react-hook-form": "^7.43.9",
    "react-markdown": "^8.0.3",
    "react-syntax-highlighter": "^15.5.0",
    "react-tooltip": "^4.2.17",
    "remark-gfm": "^3.0.1",
    "sse.js": "^0.6.1",
<<<<<<< HEAD
    "tailwind-merge": "^1.12.0",
    "tailwindcss": "^3.0.15",
    "tailwindcss-animate": "^1.0.5",
    "tailwindcss-radix": "^1.6.0",
    "zod": "^3.21.4"
  },
  "devDependencies": {
    "@babel/plugin-syntax-flow": "^7.21.4",
=======
    "tailwind-merge": "^1.10.0",
    "tailwindcss": "^3.1.8",
    "tailwindcss-radix": "^2.0.0"
  },
  "devDependencies": {
>>>>>>> efa702d1
    "@babel/preset-env": "^7.21.4",
    "@babel/preset-flow": "^7.21.4",
    "@babel/preset-react": "^7.18.6",
    "@babel/preset-typescript": "^7.21.4",
    "@storybook/addon-actions": "^7.0.5",
    "@storybook/addon-mdx-gfm": "^7.0.5",
    "@storybook/addon-styling": "^1.0.1",
    "@storybook/react": "^7.0.5",
    "@storybook/react-webpack5": "^7.0.5",
    "@testing-library/jest-dom": "^5.16.5",
    "@tokens-studio/sd-transforms": "^0.8.5",
    "@types/common-tags": "^1.8.1",
    "@types/react": "17.0.39",
    "@types/react-copy-to-clipboard": "^5.0.4",
    "@types/react-dom": "^17.0.11",
    "@types/react-syntax-highlighter": "^15.5.6",
    "config": "*",
    "copyfiles": "^2.4.1",
    "glob": "^8.1.0",
    "sql-formatter": "^12.2.0",
    "storybook": "^7.0.5",
    "storybook-dark-mode": "^3.0.0",
    "style-dictionary": "^3.7.1",
<<<<<<< HEAD
    "tsconfig-paths-webpack-plugin": "^4.0.1",
    "typescript": "4.3.4"
=======
    "typescript": "^5.0.4"
>>>>>>> efa702d1
  }
}<|MERGE_RESOLUTION|>--- conflicted
+++ resolved
@@ -16,14 +16,9 @@
     "test": "jest"
   },
   "dependencies": {
-<<<<<<< HEAD
-    "@headlessui/react": "^1.0.0",
     "@hookform/resolvers": "^3.1.0",
-    "@mertasan/tailwindcss-variables": "^2.0.1",
-=======
     "@headlessui/react": "^1.7.14",
     "@mertasan/tailwindcss-variables": "^2.2.3",
->>>>>>> efa702d1
     "@radix-ui/react-accordion": "^1.1.0",
     "@radix-ui/react-collapsible": "^1.0.1",
     "@radix-ui/react-context-menu": "^2.1.2",
@@ -33,12 +28,8 @@
     "@radix-ui/react-label": "^2.0.1",
     "@radix-ui/react-popover": "^1.0.4",
     "@radix-ui/react-portal": "^1.0.1",
-<<<<<<< HEAD
     "@radix-ui/react-select": "^1.2.1",
-    "@radix-ui/react-slot": "^1.0.1",
-=======
     "@radix-ui/react-slot": "^1.0.2",
->>>>>>> efa702d1
     "@radix-ui/react-tabs": "^1.0.2",
     "@supabase/auth-helpers-react": "^0.3.1",
     "@tailwindcss/forms": "^0.5.0",
@@ -67,22 +58,14 @@
     "react-tooltip": "^4.2.17",
     "remark-gfm": "^3.0.1",
     "sse.js": "^0.6.1",
-<<<<<<< HEAD
     "tailwind-merge": "^1.12.0",
-    "tailwindcss": "^3.0.15",
     "tailwindcss-animate": "^1.0.5",
-    "tailwindcss-radix": "^1.6.0",
-    "zod": "^3.21.4"
-  },
-  "devDependencies": {
-    "@babel/plugin-syntax-flow": "^7.21.4",
-=======
-    "tailwind-merge": "^1.10.0",
+    "zod": "^3.21.4",
     "tailwindcss": "^3.1.8",
     "tailwindcss-radix": "^2.0.0"
   },
   "devDependencies": {
->>>>>>> efa702d1
+    "@babel/plugin-syntax-flow": "^7.21.4",
     "@babel/preset-env": "^7.21.4",
     "@babel/preset-flow": "^7.21.4",
     "@babel/preset-react": "^7.18.6",
@@ -106,11 +89,7 @@
     "storybook": "^7.0.5",
     "storybook-dark-mode": "^3.0.0",
     "style-dictionary": "^3.7.1",
-<<<<<<< HEAD
     "tsconfig-paths-webpack-plugin": "^4.0.1",
-    "typescript": "4.3.4"
-=======
     "typescript": "^5.0.4"
->>>>>>> efa702d1
   }
 }